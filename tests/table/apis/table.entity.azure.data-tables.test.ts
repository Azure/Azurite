--- conflicted
+++ resolved
@@ -1000,7 +1000,6 @@
     await tableClient.deleteTable();
   });
 
-<<<<<<< HEAD
   it("Should create entity with PartitionKey starting with %, @loki", async () => {
     const tableClient = createAzureDataTablesClient(
       testLocalAzuriteInstance,
@@ -1017,7 +1016,10 @@
       undefined,
       "Did not create entity!"
     );
-=======
+
+    await tableClient.deleteTable();
+  });
+
   // https://github.com/Azure/Azurite/issues/1286
   it("Should update Etags with sufficient granualrity, @loki", async () => {
     const tableClient = createAzureDataTablesClient(
@@ -1074,12 +1076,10 @@
         etags.set(replaceResults[i].etag, 1);
       }
     }
->>>>>>> 6ed4d7be
-
-    await tableClient.deleteTable();
-  });
-
-<<<<<<< HEAD
+
+    await tableClient.deleteTable();
+  });
+
   it("Should delete entity with PartitionKey starting with %, @loki", async () => {
     const tableClient = createAzureDataTablesClient(
       testLocalAzuriteInstance,
@@ -1111,7 +1111,18 @@
         entityRetrieve,
         undefined,
         "We should not find the entity, it was deleted!"
-=======
+      );
+    } catch (err: any) {
+      assert.strictEqual(
+        err.statusCode,
+        404,
+        "We did not get the expected NotFound error!"
+      );
+    }
+
+    await tableClient.deleteTable();
+  });
+
   it("Should not insert entities containing string properties longer than 32K chars, @loki", async () => {
     const tableClient = createAzureDataTablesClient(
       testLocalAzuriteInstance,
@@ -1169,15 +1180,10 @@
         result2.etag,
         null,
         "We should not have updated the entity!"
->>>>>>> 6ed4d7be
       );
     } catch (err: any) {
       assert.strictEqual(
         err.statusCode,
-<<<<<<< HEAD
-        404,
-        "We did not get the expected NotFound error!"
-=======
         400,
         "We did not get the expected Bad Request error"
       );
@@ -1185,14 +1191,12 @@
         err.message.match(/PropertyValueTooLarge/gi).length,
         1,
         "Did not match PropertyValueTooLarge"
->>>>>>> 6ed4d7be
-      );
-    }
-
-    await tableClient.deleteTable();
-  });
-
-<<<<<<< HEAD
+      );
+    }
+
+    await tableClient.deleteTable();
+  });
+
   it("Should create entity with RowKey starting with %, @loki", async () => {
     const tableClient = createAzureDataTablesClient(
       testLocalAzuriteInstance,
@@ -1210,7 +1214,10 @@
       undefined,
       "Did not create entity!"
     );
-=======
+
+    await tableClient.deleteTable();
+  });
+
   it("Should not replace entities containing string properties longer than 32K chars, @loki", async () => {
     const tableClient = createAzureDataTablesClient(
       testLocalAzuriteInstance,
@@ -1247,12 +1254,10 @@
         "Did not match PropertyValueTooLarge"
       );
     }
->>>>>>> 6ed4d7be
-
-    await tableClient.deleteTable();
-  });
-
-<<<<<<< HEAD
+
+    await tableClient.deleteTable();
+  });
+
   it("Should delete entity with RowKey starting with %, @loki", async () => {
     const tableClient = createAzureDataTablesClient(
       testLocalAzuriteInstance,
@@ -1285,7 +1290,18 @@
         entityRetrieve,
         undefined,
         "We should not find the entity, it was deleted!"
-=======
+      );
+    } catch (err: any) {
+      assert.strictEqual(
+        err.statusCode,
+        404,
+        "We did not get the expected NotFound error!"
+      );
+    }
+
+    await tableClient.deleteTable();
+  });
+
   it("Should not insert entities with request body greater than 4 MB, @loki", async () => {
     const tableClient = createAzureDataTablesClient(
       testLocalAzuriteInstance,
@@ -1302,15 +1318,10 @@
         result.etag,
         null,
         "We should not have created an entity!"
->>>>>>> 6ed4d7be
       );
     } catch (err: any) {
       assert.strictEqual(
         err.statusCode,
-<<<<<<< HEAD
-        404,
-        "We did not get the expected NotFound error!"
-=======
         413,
         "We did not get the expected 413 error"
       );
@@ -1318,14 +1329,12 @@
         err.message.match(/RequestBodyTooLarge/gi).length,
         1,
         "Did not match RequestBodyTooLarge"
->>>>>>> 6ed4d7be
-      );
-    }
-
-    await tableClient.deleteTable();
-  });
-
-<<<<<<< HEAD
+      );
+    }
+
+    await tableClient.deleteTable();
+  });
+
   // https://github.com/Azure/Azurite/issues/754
   it("Should create and delete entity using batch and PartitionKey starting with %, @loki", async () => {
     const tableClient = createAzureDataTablesClient(
@@ -1349,7 +1358,11 @@
       assert.ok(result.subResponses[0].rowKey);
     } catch (err: any) {
       assert.strictEqual(err, undefined, `We failed with ${err}`);
-=======
+    }
+
+    await tableClient.deleteTable();
+  });
+
   it("Should not merge entities with request body greater than 4 MB, @loki", async () => {
     const tableClient = createAzureDataTablesClient(
       testLocalAzuriteInstance,
@@ -1386,13 +1399,11 @@
         1,
         "Did not match RequestBodyTooLarge"
       );
->>>>>>> 6ed4d7be
-    }
-
-    await tableClient.deleteTable();
-  });
-
-<<<<<<< HEAD
+    }
+
+    await tableClient.deleteTable();
+  });
+
   // https://github.com/Azure/Azurite/issues/754
   it("Should create and delete entity using batch and RowKey starting with %, @loki", async () => {
     const tableClient = createAzureDataTablesClient(
@@ -1419,7 +1430,11 @@
       assert.ok(result.subResponses[0].rowKey);
     } catch (err: any) {
       assert.strictEqual(err, undefined, `We failed with ${err}`);
-=======
+    }
+
+    await tableClient.deleteTable();
+  });
+
   it("Should not replace entities with request body greater than 4 MB, @loki", async () => {
     const tableClient = createAzureDataTablesClient(
       testLocalAzuriteInstance,
@@ -1456,7 +1471,6 @@
         1,
         "Did not match RequestBodyTooLarge"
       );
->>>>>>> 6ed4d7be
     }
 
     await tableClient.deleteTable();
