// Tests in this file are using @azure/data-tables

import * as assert from "assert";
import LogicAppReproEntity from "../models/table.entity.test.logicapp.entity";
import { Edm, odata, TableEntity, TableTransaction } from "@azure/data-tables";
import { configLogger } from "../../../src/common/Logger";
import TableServer from "../../../src/table/TableServer";
import { getUniqueName } from "../../testutils";
import {
  AzureDataTablesTestEntity,
  createBasicEntityForTest
} from "../models/AzureDataTablesTestEntity";
import {
  createAzureDataTablesClient,
  createTableServerForTestHttps,
  createUniquePartitionKey
} from "../utils/table.entity.test.utils";
import { TestBooleanPropEntity } from "../models/TestBooleanPropEntity";
import {
  createLargeEntityForTest,
  LargeDataTablesTestEntity
} from "../models/LargeDataTablesTestEntity";
// Set true to enable debug log
configLogger(false);
// For convenience, we have a switch to control the use
// of a local Azurite instance, otherwise we need an
// ENV VAR called AZURE_TABLE_STORAGE added to mocha
// script or launch.json containing
// Azure Storage Connection String (using SAS or Key).
const testLocalAzuriteInstance = true;

describe("table Entity APIs test - using Azure/data-tables", () => {
  let server: TableServer;

  const requestOverride = { headers: {} };

  before(async () => {
    server = createTableServerForTestHttps();
    await server.start();
    requestOverride.headers = {
      Prefer: "return-content",
      accept: "application/json;odata=fullmetadata"
    };
  });

  after(async () => {
    await server.close();
  });

  it("Batch API should return row keys in format understood by @azure/data-tables, @loki", async () => {
    const tableClient = createAzureDataTablesClient(
      testLocalAzuriteInstance,
      getUniqueName("datatables")
    );
    await tableClient.createTable();
    const partitionKey = createUniquePartitionKey("");
    const testEntities: AzureDataTablesTestEntity[] = [
      createBasicEntityForTest(partitionKey),
      createBasicEntityForTest(partitionKey),
      createBasicEntityForTest(partitionKey)
    ];
    const transaction = new TableTransaction();
    for (const testEntity of testEntities) {
      transaction.createEntity(testEntity);
    }

    const result = await tableClient.submitTransaction(transaction.actions);

    assert.ok(result.subResponses[0].rowKey);
    await tableClient.deleteTable();
  });

  // https://github.com/Azure/Azurite/issues/754
  it("Batch API should correctly process LogicApp style update request sequence", async () => {
    const tableClient = createAzureDataTablesClient(
      testLocalAzuriteInstance,
      getUniqueName("logicapp")
    );
    await tableClient.createTable();
    const logicAppReproEntity = new LogicAppReproEntity();
    const insertedEntityHeaders =
      await tableClient.createEntity<LogicAppReproEntity>(logicAppReproEntity);
    assert.notStrictEqual(insertedEntityHeaders.etag, undefined);
    logicAppReproEntity.sequenceNumber = 1;
    logicAppReproEntity.testString = "1";
    const updatedEntityHeaders = await tableClient.updateEntity(
      logicAppReproEntity,
      "Merge"
    );
    assert.notStrictEqual(
      updatedEntityHeaders.etag,
      insertedEntityHeaders.etag
    );
    // make sure that the entity was updated
    const updatedEntity = await tableClient.getEntity<LogicAppReproEntity>(
      logicAppReproEntity.partitionKey,
      logicAppReproEntity.rowKey
    );
    assert.strictEqual(updatedEntity.etag, updatedEntityHeaders.etag);
    assert.strictEqual(updatedEntity.sequenceNumber, 1);
    assert.strictEqual(updatedEntity.testString, "1");
    // simple update works, now test batch updates
    // insert 2 update 1
    const batchEntity1 = new LogicAppReproEntity();
    batchEntity1.rowKey = batchEntity1.rowKey + "1";
    const batchEntity2 = new LogicAppReproEntity();
    batchEntity2.rowKey = batchEntity1.rowKey + "2";
    // here we update the original entity created with non batch insert
    updatedEntity.testString = "2";
    updatedEntity.sequenceNumber = 2;

    // Batch using replace mode
    const transaction = new TableTransaction();

    transaction.createEntity(batchEntity1);
    transaction.createEntity(batchEntity2);
    transaction.updateEntity(updatedEntity, "Replace");
    const result = await tableClient.submitTransaction(transaction.actions);

    // batch operations succeeded
    assert.strictEqual(
      result.subResponses[0].status,
      204,
      "error with batchEntity1 create"
    );
    assert.strictEqual(
      result.subResponses[1].status,
      204,
      "error with batchEntity2 create"
    );
    assert.strictEqual(
      result.subResponses[2].status,
      204,
      "error with updatedEntity update"
    );
    // we have a new etag from the updated entity
    assert.notStrictEqual(result.subResponses[2].etag, updatedEntity.etag);

    const transaction2 = new TableTransaction();
    transaction2.deleteEntity(batchEntity1.partitionKey, batchEntity1.rowKey);
    transaction2.deleteEntity(batchEntity2.partitionKey, batchEntity2.rowKey);
    transaction2.deleteEntity(updatedEntity.partitionKey, updatedEntity.rowKey);

    const result2 = await tableClient.submitTransaction(transaction2.actions);
    assert.strictEqual(
      result2.subResponses[0].status,
      204,
      "error with batchEntity1 delete"
    );
    assert.strictEqual(
      result2.subResponses[1].status,
      204,
      "error with batchEntity2 delete"
    );
    assert.strictEqual(
      result2.subResponses[2].status,
      204,
      "error with updatedEntity delete"
    );

    await tableClient.deleteTable();
  });

  it("Should return bad request error for incorrectly formatted etags, @loki", async () => {
    const tableClient = createAzureDataTablesClient(
      testLocalAzuriteInstance,
      getUniqueName("etags")
    );
    await tableClient.createTable();
    const partitionKey = createUniquePartitionKey("");
    const testEntity: AzureDataTablesTestEntity =
      createBasicEntityForTest(partitionKey);

    const result = await tableClient.createEntity(testEntity);

    const updateEntity = await tableClient.updateEntity(testEntity, "Merge", {
      etag: result.etag
    });

    assert.notStrictEqual(
      updateEntity.etag,
      undefined,
      "failed to update entity"
    );

    await tableClient
      .updateEntity(testEntity, "Merge", {
        etag: "blah"
      })
      .catch((updateError) => {
        assert.strictEqual(
          updateError.response.status,
          400,
          "did not get the expected bad request"
        );
      });

    await tableClient
      .deleteEntity(testEntity.partitionKey, testEntity.rowKey, {
        etag: "blah"
      })
      .catch((updateError) => {
        assert.strictEqual(
          updateError.response.status,
          400,
          "did not get the expected bad request"
        );
      });

    await tableClient.deleteTable();
  });

  it("should find an int as a number, @loki", async () => {
    const tableClient = createAzureDataTablesClient(
      testLocalAzuriteInstance,
      getUniqueName("int")
    );
    const partitionKey = createUniquePartitionKey("");
    const testEntity: AzureDataTablesTestEntity =
      createBasicEntityForTest(partitionKey);

    await tableClient.createTable({ requestOptions: { timeout: 60000 } });
    const result = await tableClient.createEntity(testEntity);
    assert.ok(result.etag);

    const queryResult = await tableClient
      .listEntities<AzureDataTablesTestEntity>({
        queryOptions: {
          filter: `PartitionKey eq '${partitionKey}' and int32Field eq 54321`
        }
      })
      .next();
    assert.notStrictEqual(queryResult.value, undefined);
    await tableClient.deleteTable();
  });

  it("should find a long int, @loki", async () => {
    const tableClient = createAzureDataTablesClient(
      testLocalAzuriteInstance,
      getUniqueName("longint")
    );
    const partitionKey = createUniquePartitionKey("");
    const testEntity: AzureDataTablesTestEntity =
      createBasicEntityForTest(partitionKey);

    await tableClient.createTable({ requestOptions: { timeout: 60000 } });
    const result = await tableClient.createEntity(testEntity);
    assert.ok(result.etag);

    const queryResult = await tableClient
      .listEntities<AzureDataTablesTestEntity>({
        queryOptions: {
          filter: `PartitionKey eq '${partitionKey}' and int64Field eq 12345L`
        }
      })
      .next();
    assert.notStrictEqual(queryResult.value, undefined);

    await tableClient.deleteTable();
  });

  it("should find an entity using a partition key with multiple spaces, @loki", async () => {
    const tableClient = createAzureDataTablesClient(
      testLocalAzuriteInstance,
      getUniqueName("query1s")
    );
    const partitionKey = createUniquePartitionKey("") + " with spaces";
    const testEntity: AzureDataTablesTestEntity =
      createBasicEntityForTest(partitionKey);

    await tableClient.createTable({ requestOptions: { timeout: 60000 } });
    const result = await tableClient.createEntity(testEntity);
    assert.ok(result.etag);

    const queryResult = await tableClient
      .listEntities<AzureDataTablesTestEntity>({
        queryOptions: {
          filter: `PartitionKey eq '${partitionKey}'`
        }
      })
      .next();
    assert.notStrictEqual(queryResult.value, undefined);

    await tableClient.deleteTable();
  });

  it("should provide a complete query result when using query entities by page, @loki", async () => {
    const tableClient = createAzureDataTablesClient(
      testLocalAzuriteInstance,
      getUniqueName("querybypage")
    );
    const partitionKeyForQueryTest = createUniquePartitionKey("");
    const totalItems = 20;
    await tableClient.createTable();

    for (let i = 0; i < totalItems; i++) {
      const result = await tableClient.createEntity({
        partitionKey: partitionKeyForQueryTest,
        rowKey: `${i}`,
        foo: "testEntity"
      });
      assert.notStrictEqual(result.etag, undefined);
    }

    const maxPageSize = 5;
    const entities = tableClient.listEntities<TableEntity<{ foo: string }>>({
      queryOptions: {
        filter: odata`PartitionKey eq ${partitionKeyForQueryTest}`
      }
    });
    let all: TableEntity<{ foo: string }>[] = [];
    for await (const entity of entities.byPage({
      maxPageSize
    })) {
      all = [...all, ...entity];
    }
    assert.strictEqual(all.length, totalItems);
    all.sort((obj1, obj2) => {
      if (parseInt(obj1.rowKey, 10) > parseInt(obj2.rowKey, 10)) {
        return 1;
      } else if (obj1.rowKey === obj2.rowKey) {
        return 0;
      } else {
        return -1;
      }
    });
    let rowKeyChecker = 0;
    while (rowKeyChecker < totalItems) {
      assert.strictEqual(all[rowKeyChecker].rowKey, rowKeyChecker.toString());
      rowKeyChecker++;
    }
    await tableClient.deleteTable();
  });

  it("should return the correct number of results querying with a timestamp or different SDK whitespacing behaviours, @loki", async () => {
    const tableClient = createAzureDataTablesClient(
      testLocalAzuriteInstance,
      getUniqueName("sdkspace")
    );
    const partitionKeyForQueryTest = createUniquePartitionKey("");
    const totalItems = 10;
    await tableClient.createTable();
    const timestamp = new Date();
    timestamp.setDate(timestamp.getDate() + 1);
    const newTimeStamp = timestamp.toISOString();
    for (let i = 0; i < totalItems; i++) {
      const result = await tableClient.createEntity({
        partitionKey: partitionKeyForQueryTest,
        rowKey: `${i}`,
        number: i
      });
      assert.notStrictEqual(result.etag, undefined);
    }
    const maxPageSize = 5;
    let testsCompleted = 0;
    // take note of the different whitespacing and query formatting:
    const queriesAndExpectedResult = [
      {
        queryOptions: {
          filter: odata`PartitionKey eq ${partitionKeyForQueryTest} and number gt 11`
        },
        expectedResult: 0
      },
      {
        queryOptions: {
          filter: odata`PartitionKey eq ${partitionKeyForQueryTest} and number lt 11`
        },
        expectedResult: 10
      },
      {
        queryOptions: {
          filter: odata`PartitionKey eq ${partitionKeyForQueryTest} and number gt 11 and Timestamp lt datetime'${newTimeStamp}'`
        },
        expectedResult: 0
      },
      {
        queryOptions: {
          filter: odata`PartitionKey eq ${partitionKeyForQueryTest} and number lt 11 and Timestamp lt datetime'${newTimeStamp}'`
        },
        expectedResult: 10
      },
      {
        queryOptions: {
          filter: odata`(PartitionKey eq ${partitionKeyForQueryTest}) and (number lt 12) and (Timestamp lt datetime'${newTimeStamp}')`
        },
        expectedResult: 10
      },
      {
        queryOptions: {
          filter: odata`(PartitionKey eq ${partitionKeyForQueryTest})and (number lt 12) and(Timestamp lt datetime'${newTimeStamp}')`
        },
        expectedResult: 10
      },
      {
        queryOptions: {
          filter: odata`(PartitionKey eq ${partitionKeyForQueryTest})and(number lt 12)and(Timestamp lt datetime'${newTimeStamp}')`
        },
        expectedResult: 10
      }
    ];

    for (const queryTest of queriesAndExpectedResult) {
      const entities = tableClient.listEntities<
        TableEntity<{ number: number }>
      >({
        queryOptions: queryTest.queryOptions,
        disableTypeConversion: true
      });
      let all: TableEntity<{ number: number }>[] = [];
      for await (const entity of entities.byPage({
        maxPageSize
      })) {
        all = [...all, ...entity];
      }
      assert.strictEqual(
        all.length,
        queryTest.expectedResult,
        `Failed on query ${queryTest.queryOptions.filter}`
      );
      testsCompleted++;
    }
    assert.strictEqual(testsCompleted, 7, "Not all tests completed");
    await tableClient.deleteTable();
  });

  it("should return the correct number of results querying with a boolean field regardless of whitespacing behaviours, @loki", async () => {
    const tableClient = createAzureDataTablesClient(
      testLocalAzuriteInstance,
      getUniqueName("bool")
    );
    const partitionKeyForQueryTest = createUniquePartitionKey("bool");
    const totalItems = 10;
    await tableClient.createTable();
    const timestamp = new Date();
    timestamp.setDate(timestamp.getDate() + 1);
    for (let i = 0; i < totalItems; i++) {
      const myBool: boolean = i % 2 !== 0 ? true : false;
      const result = await tableClient.createEntity({
        partitionKey: partitionKeyForQueryTest,
        rowKey: `${i}`,
        number: i,
        myBool
      });
      assert.notStrictEqual(result.etag, undefined);
    }
    const maxPageSize = 10;
    let testsCompleted = 0;
    // take note of the different whitespacing and query formatting:
    const queriesAndExpectedResult = [
      {
        queryOptions: {
          filter: odata`(PartitionKey eq ${partitionKeyForQueryTest})and(myBool eq true )`
        },
        expectedResult: 5
      },
      {
        queryOptions: {
          filter: odata`(PartitionKey eq ${partitionKeyForQueryTest}) and (myBool eq true)`
        },
        expectedResult: 5
      },
      {
        queryOptions: {
          filter: odata`(PartitionKey eq ${partitionKeyForQueryTest}) and (myBool eq false)`
        },
        expectedResult: 5
      },
      {
        queryOptions: {
          filter: odata`(PartitionKey eq ${partitionKeyForQueryTest})and (myBool eq false)`
        },
        expectedResult: 5
      },
      {
        queryOptions: {
          filter: odata`(PartitionKey eq ${partitionKeyForQueryTest}) and(myBool eq false)`
        },
        expectedResult: 5
      },
      {
        queryOptions: {
          filter: odata`(PartitionKey eq ${partitionKeyForQueryTest}) and (myBool eq false)`
        },
        expectedResult: 5
      }
    ];

    for (const queryTest of queriesAndExpectedResult) {
      const entities = tableClient.listEntities<
        TableEntity<{ number: number }>
      >({
        queryOptions: queryTest.queryOptions
      });
      let all: TableEntity<{ number: number }>[] = [];
      for await (const entity of entities.byPage({
        maxPageSize
      })) {
        all = [...all, ...entity];
      }
      assert.strictEqual(
        all.length,
        queryTest.expectedResult,
        `Failed with query ${queryTest.queryOptions.filter}`
      );
      testsCompleted++;
    }
    assert.strictEqual(testsCompleted, queriesAndExpectedResult.length);
    await tableClient.deleteTable();
  });

  it("should return the correct number of results querying with an int64 field regardless of whitespacing behaviours, @loki", async () => {
    const tableClient = createAzureDataTablesClient(
      testLocalAzuriteInstance,
      getUniqueName("int64")
    );
    const partitionKeyForQueryTest = createUniquePartitionKey("int64");
    const totalItems = 10;
    await tableClient.createTable();
    const timestamp = new Date();
    timestamp.setDate(timestamp.getDate() + 1);
    for (let i = 0; i < totalItems; i++) {
      const testEntity: AzureDataTablesTestEntity = createBasicEntityForTest(
        partitionKeyForQueryTest
      );
      testEntity.int64Field = { value: `${i}`, type: "Int64" };
      const result = await tableClient.createEntity(testEntity);
      assert.notStrictEqual(result.etag, undefined);
    }
    const maxPageSize = 10;
    let testsCompleted = 0;
    type queryOptions = {
      filter: string;
    };
    type queryAndResult = {
      queryOptions: queryOptions;
      expectedResult: Edm<"Int64">;
    };
    // take note of the different whitespacing and query formatting:
    const queriesAndExpectedResult: queryAndResult[] = [
      {
        queryOptions: {
          filter: odata`(PartitionKey eq ${partitionKeyForQueryTest}) and (int64Field eq 1L )`
        },
        expectedResult: { value: "1", type: "Int64" }
      },
      {
        queryOptions: {
          filter: odata`(PartitionKey eq ${partitionKeyForQueryTest}) and (int64Field eq 2L)`
        },
        expectedResult: { value: "2", type: "Int64" }
      },
      {
        queryOptions: {
          filter: odata`(PartitionKey eq ${partitionKeyForQueryTest}) and (int64Field eq 6L)`
        },
        expectedResult: { value: "6", type: "Int64" }
      }
    ];

    for (const queryTest of queriesAndExpectedResult) {
      const entities = tableClient.listEntities<AzureDataTablesTestEntity>({
        queryOptions: queryTest.queryOptions,
        disableTypeConversion: true
      });
      let all: AzureDataTablesTestEntity[] = [];
      for await (const entity of entities.byPage({
        maxPageSize
      })) {
        all = [...all, ...entity];
      }
      assert.strictEqual(
        all.length,
        1,
        `Failed on number of results with query ${queryTest.queryOptions.filter}`
      );

      assert.strictEqual(
        all[0].int64Field.value,
        queryTest.expectedResult.value,
        `Failed to validate value with query ${queryTest.queryOptions.filter}`
      );
      testsCompleted++;
    }
    assert.strictEqual(testsCompleted, queriesAndExpectedResult.length);
    await tableClient.deleteTable();
  });

  it("should return the correct number of results querying with a double field regardless of whitespacing behaviours, @loki", async () => {
    const tableClient = createAzureDataTablesClient(
      testLocalAzuriteInstance,
      getUniqueName("datatables")
    );
    const partitionKeyForQueryTest = createUniquePartitionKey("double");
    const totalItems = 10;
    await tableClient.createTable();
    const timestamp = new Date();
    timestamp.setDate(timestamp.getDate() + 1);
    for (let i = 0; i < totalItems; i++) {
      const testEntity: AzureDataTablesTestEntity = createBasicEntityForTest(
        partitionKeyForQueryTest
      );
      const result = await tableClient.createEntity(testEntity);
      assert.notStrictEqual(result.etag, undefined);
    }
    const maxPageSize = 10;
    let testsCompleted = 0;
    // take note of the different whitespacing and query formatting:
    const queriesAndExpectedResult = [
      {
        queryOptions: {
          filter: odata`(PartitionKey eq ${partitionKeyForQueryTest}) and (doubleField eq 54.321 )`
        },
        expectedResult: 10
      },
      {
        queryOptions: {
          filter: odata`(PartitionKey eq ${partitionKeyForQueryTest}) and (doubleField eq 54.321)`
        },
        expectedResult: 10
      },
      {
        queryOptions: {
          filter: odata`(PartitionKey eq ${partitionKeyForQueryTest}) and (doubleField eq 54.321)`
        },
        expectedResult: 10
      },
      {
        queryOptions: {
          filter: odata`(PartitionKey eq ${partitionKeyForQueryTest}) and (doubleField gt 53.321)`
        },
        expectedResult: 10
      },
      {
        queryOptions: {
          filter: odata`(PartitionKey eq ${partitionKeyForQueryTest}) and (doubleField lt 57.321)`
        },
        expectedResult: 10
      }
    ];
    for (const queryTest of queriesAndExpectedResult) {
      const entities = tableClient.listEntities<AzureDataTablesTestEntity>({
        queryOptions: queryTest.queryOptions
      });
      let all: AzureDataTablesTestEntity[] = [];
      for await (const entity of entities.byPage({
        maxPageSize
      })) {
        all = [...all, ...entity];
      }
      assert.strictEqual(
        all.length,
        queryTest.expectedResult,
        `Failed on number of results with query ${queryTest.queryOptions.filter}`
      );
      assert.strictEqual(
        all[0].doubleField,
        54.321,
        `Failed on value of double returned by query ${queryTest.queryOptions.filter}`
      );
      testsCompleted++;
    }
    assert.strictEqual(testsCompleted, queriesAndExpectedResult.length);
    await tableClient.deleteTable();
  });

  it("should return the correct number of results querying with a double field containing a single digit number regardless of whitespacing behaviours, @loki", async () => {
    const tableClient = createAzureDataTablesClient(
      testLocalAzuriteInstance,
      getUniqueName("datatables")
    );
    const partitionKeyForQueryTest = createUniquePartitionKey("double");
    const totalItems = 10;
    await tableClient.createTable();
    const timestamp = new Date();
    timestamp.setDate(timestamp.getDate() + 1);
    for (let i = 0; i < totalItems; i++) {
      const testEntity: AzureDataTablesTestEntity = createBasicEntityForTest(
        partitionKeyForQueryTest
      );
      testEntity.doubleField = { value: 5, type: "Double" };
      const result = await tableClient.createEntity(testEntity);
      assert.notStrictEqual(result.etag, undefined);
    }
    const maxPageSize = 10;
    let testsCompleted = 0;
    // take note of the different whitespacing and query formatting:
    const queriesAndExpectedResult = [
      {
        queryOptions: {
          filter: odata`(PartitionKey eq ${partitionKeyForQueryTest}) and (doubleField eq 5 )`
        },
        expectedResult: 10
      },
      {
        queryOptions: {
          filter: odata`(PartitionKey eq ${partitionKeyForQueryTest}) and (doubleField eq 5.0)`
        },
        expectedResult: 10
      },
      {
        queryOptions: {
          filter: odata`(PartitionKey eq ${partitionKeyForQueryTest}) and (doubleField eq 5)`
        },
        expectedResult: 10
      },
      {
        queryOptions: {
          filter: odata`(PartitionKey eq ${partitionKeyForQueryTest}) and (doubleField gt 4)`
        },
        expectedResult: 10
      },
      {
        queryOptions: {
          filter: odata`(PartitionKey eq ${partitionKeyForQueryTest}) and (doubleField lt 6)`
        },
        expectedResult: 10
      },
      {
        queryOptions: {
          filter: odata`(PartitionKey eq ${partitionKeyForQueryTest})and(doubleField lt 6)`
        },
        expectedResult: 10
      }
    ];
    for (const queryTest of queriesAndExpectedResult) {
      const entities = tableClient.listEntities<AzureDataTablesTestEntity>({
        queryOptions: queryTest.queryOptions
      });
      let all: AzureDataTablesTestEntity[] = [];
      for await (const entity of entities.byPage({
        maxPageSize
      })) {
        all = [...all, ...entity];
      }
      assert.strictEqual(
        all.length,
        queryTest.expectedResult,
        `Failed on number of results with query ${queryTest.queryOptions.filter}`
      );
      assert.strictEqual(
        all[0].doubleField,
        5,
        `Failed on value of double returned by query ${queryTest.queryOptions.filter}`
      );
      testsCompleted++;
    }
    assert.strictEqual(testsCompleted, queriesAndExpectedResult.length);
    await tableClient.deleteTable();
  });

  it("Should respect Boolean property as edm string, @loki", async () => {
    const tableClient = createAzureDataTablesClient(
      testLocalAzuriteInstance,
      getUniqueName("issue1259")
    );
    await tableClient.createTable();

    try {
      // Testing based on repro given in issue #1259
      const entity1259a = new TestBooleanPropEntity();
      const result1259a = await tableClient.createEntity<TestBooleanPropEntity>(
        entity1259a
      );

      assert.notStrictEqual(
        result1259a.etag,
        undefined,
        "Did not create entity correctly, etag weas null"
      );

      const check1259a = await tableClient.getEntity<TestBooleanPropEntity>(
        entity1259a.partitionKey,
        entity1259a.rowKey
      );

      assert.strictEqual(
        check1259a.prop,
        false,
        "Prop was not correctly set to false"
      );

      const entity1259b = new TestBooleanPropEntity();
      entity1259b.rowKey = "000b";
      entity1259b.prop.value = "true";
      const result1259b = await tableClient.createEntity<TestBooleanPropEntity>(
        entity1259b
      );

      assert.notStrictEqual(
        result1259b.etag,
        undefined,
        "Did not create entity correctly, etag was null"
      );

      const check1259b = await tableClient.getEntity<TestBooleanPropEntity>(
        entity1259b.partitionKey,
        entity1259b.rowKey
      );

      assert.strictEqual(
        check1259b.prop,
        true,
        "Prop was not correctly set to true"
      );
    } catch (err1259b) {
      assert.ifError(err1259b);
    }
  });

  it("Should respect Int32 property as edm string, @loki", async () => {
    const tableClient = createAzureDataTablesClient(
      testLocalAzuriteInstance,
      getUniqueName("issue1259")
    );
    await tableClient.createTable();

    try {
      // Testing based on repro given in issue #1259
      const entity1259a = new TestBooleanPropEntity();
      const result1259a = await tableClient.createEntity<TestBooleanPropEntity>(
        entity1259a
      );

      assert.notStrictEqual(
        result1259a.etag,
        undefined,
        "Did not create entity correctly, etag weas null"
      );

      const check1259a = await tableClient.getEntity<TestBooleanPropEntity>(
        entity1259a.partitionKey,
        entity1259a.rowKey
      );

      assert.strictEqual(
        check1259a.int32Prop,
        32,
        "Int32 Prop was not correctly set to 32"
      );

      const entity1259b = new TestBooleanPropEntity();
      entity1259b.rowKey = "000b";
      entity1259b.int32Prop.value = "-31";
      const result1259b = await tableClient.createEntity<TestBooleanPropEntity>(
        entity1259b
      );

      assert.notStrictEqual(
        result1259b.etag,
        undefined,
        "Did not create entity correctly, etag was null"
      );

      const check1259b = await tableClient.getEntity<TestBooleanPropEntity>(
        entity1259b.partitionKey,
        entity1259b.rowKey
      );

      assert.strictEqual(
        check1259b.int32Prop,
        -31,
        "Prop was not correctly set to -31"
      );
    } catch (err1259b) {
      assert.ifError(err1259b);
    }

    try {
      const entity1259c = new TestBooleanPropEntity();
      entity1259c.rowKey = "000c";
      entity1259c.int32Prop.value = "-3.1";
      const result1259c = await tableClient.createEntity<TestBooleanPropEntity>(
        entity1259c
      );

      assert.fail(`We should have thrown on ${result1259c}`);
    } catch (err1259c: any) {
      assert.strictEqual(
        err1259c.response.status,
        400,
        "Expecting invalid input!"
      );
    }
  });

  it("should delete an entity with empty row and partition keys, @loki", async () => {
    const tableClient = createAzureDataTablesClient(
      testLocalAzuriteInstance,
      getUniqueName("empty")
    );
    const partitionKey = "";
    const testEntity: AzureDataTablesTestEntity =
      createBasicEntityForTest(partitionKey);
    testEntity.rowKey = "";

    await tableClient.createTable({ requestOptions: { timeout: 60000 } });
    const result = await tableClient.createEntity(testEntity);
    assert.ok(result.etag);

    const deleteResult = await tableClient.deleteEntity("", "");

    assert.notStrictEqual(deleteResult.version, undefined);
  });

  it("should error on query with invalid filter string, @loki", async () => {
    const tableClient = createAzureDataTablesClient(
      testLocalAzuriteInstance,
      getUniqueName("datatables")
    );
    const partitionKeyForQueryTest = createUniquePartitionKey("filter");
    const totalItems = 10;
    await tableClient.createTable();
    const timestamp = new Date();
    timestamp.setDate(timestamp.getDate() + 1);
    for (let i = 0; i < totalItems; i++) {
      const testEntity: AzureDataTablesTestEntity = createBasicEntityForTest(
        partitionKeyForQueryTest
      );
      testEntity.doubleField = { value: 5, type: "Double" };
      const result = await tableClient.createEntity(testEntity);
      assert.notStrictEqual(result.etag, undefined);
    }
    const maxPageSize = 10;
    let testsCompleted = 0;
    // each of these queries is invalid and generates an error against the service
    // case (1 === 1) leads to status code 501 from the service, we return 400
    const queriesAndExpectedResult = [
      {
        queryOptions: {
          filter: odata`(1 === 1)`
        },
        expectedResult: 0
      },
      {
        queryOptions: {
          filter: odata`(1)`
        },
        expectedResult: 0
      },
      {
        queryOptions: {
          filter: odata`(1 1 1)`
        },
        expectedResult: 0
      },
      {
        queryOptions: {
          filter: odata`("a" eq "a")`
        },
        expectedResult: 0
      },
      {
        queryOptions: {
          filter: odata`(PartitionKey eq ${partitionKeyForQueryTest} eq 5.0)`
        },
        expectedResult: 0
      },
      {
        queryOptions: {
          filter: odata`(PartitionKey eq eq ${partitionKeyForQueryTest}) and (doubleField eq 5)`
        },
        expectedResult: 0
      },
      {
        queryOptions: {
          filter: odata`(PartitionKey eq ${partitionKeyForQueryTest}) and and (doubleField gt 4)`
        },
        expectedResult: 0
      }
    ];
    for (const queryTest of queriesAndExpectedResult) {
      const entities = tableClient.listEntities<AzureDataTablesTestEntity>({
        queryOptions: queryTest.queryOptions
      });

      try {
        let all: AzureDataTablesTestEntity[] = [];
        for await (const entity of entities.byPage({
          maxPageSize
        })) {
          all = [...all, ...entity];
        }
        // we should not hit this assert if the exception is generated.
        // it helps catch the cases which slip through filter validation
        assert.strictEqual(
          all.length,
          -1,
          `Failed on number of results with query ${queryTest.queryOptions.filter}.`
        );
      } catch (filterException: any) {
        assert.strictEqual(
          [400, 501].includes(filterException.statusCode),
          true,
          `Filter "${queryTest.queryOptions.filter}". Unexpected error. We got : ${filterException.message}`
        );
      }
      testsCompleted++;
    }
    assert.strictEqual(testsCompleted, queriesAndExpectedResult.length);
    await tableClient.deleteTable();
  });

<<<<<<< HEAD
  // https://github.com/Azure/Azurite/issues/1286
  it("Should update Etags with sufficient granualrity, @loki", async () => {
    const tableClient = createAzureDataTablesClient(
      testLocalAzuriteInstance,
      getUniqueName("etags")
    );
    const etags = new Map();
    const iterations = 99;
    await tableClient.createTable();
    const partitionKey = createUniquePartitionKey("");
    const testEntities: AzureDataTablesTestEntity[] = [];
    const testEntity = createBasicEntityForTest(partitionKey);
    const mergeResults: any[] = [];
    const replaceResults: any[] = [];
    for (let i = 0; i < iterations; i++) {
      testEntities[i] = testEntity;
    }

    await tableClient.createEntity(testEntity);

    const result1 = await tableClient.getEntity(
      testEntity.partitionKey,
      testEntity.rowKey
    );
    etags.set(result1.etag, 1);

    // Update entity multiple times
    for (let i = 0; i < iterations; i++) {
      testEntities[i].myValue = i.toString();
    }
    for (let i = 0; i < iterations; i++) {
      mergeResults[i] = await tableClient.updateEntity(
        testEntities[i],
        "Merge"
      );
    }
    for (let i = 0; i < iterations; i++) {
      replaceResults[i] = await tableClient.updateEntity(
        testEntities[i],
        "Replace"
      );
    }

    // now check if any etags were duplicated
    for (let i = 0; i < iterations; i++) {
      if (etags.has(mergeResults[i].etag)) {
        assert.fail(`We had 2 etags the same in merge iteration ${i}`);
      } else {
        etags.set(mergeResults[i].etag, 1);
      }
      if (etags.has(replaceResults[i].etag)) {
        assert.fail(`We had 2 etags the same in replace iteration ${i}`);
      } else {
        etags.set(replaceResults[i].etag, 1);
      }
=======
  it("Should not insert entities containing string properties longer than 32K chars, @loki", async () => {
    const tableClient = createAzureDataTablesClient(
      testLocalAzuriteInstance,
      getUniqueName("longstrings")
    );
    await tableClient.createTable();
    const partitionKey = createUniquePartitionKey("");
    const testEntity: AzureDataTablesTestEntity =
      createBasicEntityForTest(partitionKey);

    testEntity.myValue = testEntity.myValue.padEnd(1024 * 32 + 1, "a");
    try {
      const result = await tableClient.createEntity(testEntity);
      assert.strictEqual(
        result.etag,
        null,
        "We should not have created an entity!"
      );
    } catch (err: any) {
      assert.strictEqual(
        err.statusCode,
        400,
        "We did not get the expected Bad Request error"
      );
      assert.strictEqual(
        err.message.match(/PropertyValueTooLarge/gi).length,
        1,
        "Did not match PropertyValueTooLarge"
      );
    }

    await tableClient.deleteTable();
  });

  it("Should not merge entities containing string properties longer than 32K chars, @loki", async () => {
    const tableClient = createAzureDataTablesClient(
      testLocalAzuriteInstance,
      getUniqueName("longstrings")
    );
    await tableClient.createTable();
    const partitionKey = createUniquePartitionKey("");
    const testEntity: AzureDataTablesTestEntity =
      createBasicEntityForTest(partitionKey);

    try {
      const result1 = await tableClient.createEntity(testEntity);
      assert.notStrictEqual(
        result1.etag,
        null,
        "We should have created the first test entity!"
      );
      testEntity.myValue = testEntity.myValue.padEnd(1024 * 32 + 1, "a");
      const result2 = await tableClient.updateEntity(testEntity, "Merge");
      assert.strictEqual(
        result2.etag,
        null,
        "We should not have updated the entity!"
      );
    } catch (err: any) {
      assert.strictEqual(
        err.statusCode,
        400,
        "We did not get the expected Bad Request error"
      );
      assert.strictEqual(
        err.message.match(/PropertyValueTooLarge/gi).length,
        1,
        "Did not match PropertyValueTooLarge"
      );
    }

    await tableClient.deleteTable();
  });

  it("Should not replace entities containing string properties longer than 32K chars, @loki", async () => {
    const tableClient = createAzureDataTablesClient(
      testLocalAzuriteInstance,
      getUniqueName("longstrings")
    );
    await tableClient.createTable();
    const partitionKey = createUniquePartitionKey("");
    const testEntity: AzureDataTablesTestEntity =
      createBasicEntityForTest(partitionKey);

    try {
      const result1 = await tableClient.createEntity(testEntity);
      assert.notStrictEqual(
        result1.etag,
        null,
        "We should have created the first test entity!"
      );
      testEntity.myValue = testEntity.myValue.padEnd(1024 * 32 + 1, "a");
      const result2 = await tableClient.updateEntity(testEntity, "Replace");
      assert.strictEqual(
        result2.etag,
        null,
        "We should not have updated the entity!"
      );
    } catch (err: any) {
      assert.strictEqual(
        err.statusCode,
        400,
        "We did not get the expected Bad Request error"
      );
      assert.strictEqual(
        err.message.match(/PropertyValueTooLarge/gi).length,
        1,
        "Did not match PropertyValueTooLarge"
      );
    }

    await tableClient.deleteTable();
  });

  it("Should not insert entities with request body greater than 4 MB, @loki", async () => {
    const tableClient = createAzureDataTablesClient(
      testLocalAzuriteInstance,
      getUniqueName("longstrings")
    );
    await tableClient.createTable();
    const partitionKey = createUniquePartitionKey("");
    const testEntity: LargeDataTablesTestEntity =
      createLargeEntityForTest(partitionKey);

    try {
      const result = await tableClient.createEntity(testEntity);
      assert.strictEqual(
        result.etag,
        null,
        "We should not have created an entity!"
      );
    } catch (err: any) {
      assert.strictEqual(
        err.statusCode,
        413,
        "We did not get the expected 413 error"
      );
      assert.strictEqual(
        err.message.match(/RequestBodyTooLarge/gi).length,
        1,
        "Did not match RequestBodyTooLarge"
      );
    }

    await tableClient.deleteTable();
  });

  it("Should not merge entities with request body greater than 4 MB, @loki", async () => {
    const tableClient = createAzureDataTablesClient(
      testLocalAzuriteInstance,
      getUniqueName("longstrings")
    );
    await tableClient.createTable();
    const partitionKey = createUniquePartitionKey("");
    const testEntity: LargeDataTablesTestEntity =
      createLargeEntityForTest(partitionKey);
    testEntity.bigString01a = "";

    try {
      const result1 = await tableClient.createEntity(testEntity);
      assert.notStrictEqual(
        result1.etag,
        null,
        "We should have created the first test entity!"
      );
      testEntity.bigString01a = testEntity.myValue.padEnd(1024 * 32, "a");
      const result2 = await tableClient.updateEntity(testEntity, "Merge");
      assert.strictEqual(
        result2.etag,
        null,
        "We should not have updated the entity!"
      );
    } catch (err: any) {
      assert.strictEqual(
        err.statusCode,
        413,
        "We did not get the expected 413 error"
      );
      assert.strictEqual(
        err.message.match(/RequestBodyTooLarge/gi).length,
        1,
        "Did not match RequestBodyTooLarge"
      );
    }

    await tableClient.deleteTable();
  });

  it("Should not replace entities with request body greater than 4 MB, @loki", async () => {
    const tableClient = createAzureDataTablesClient(
      testLocalAzuriteInstance,
      getUniqueName("longstrings")
    );
    await tableClient.createTable();
    const partitionKey = createUniquePartitionKey("");
    const testEntity: LargeDataTablesTestEntity =
      createLargeEntityForTest(partitionKey);
    testEntity.bigString01a = "";

    try {
      const result1 = await tableClient.createEntity(testEntity);
      assert.notStrictEqual(
        result1.etag,
        null,
        "We should have created the first test entity!"
      );
      testEntity.bigString01a = testEntity.myValue.padEnd(1024 * 32, "a");
      const result2 = await tableClient.updateEntity(testEntity, "Replace");
      assert.strictEqual(
        result2.etag,
        null,
        "We should not have updated the entity!"
      );
    } catch (err: any) {
      assert.strictEqual(
        err.statusCode,
        413,
        "We did not get the expected 413 error"
      );
      assert.strictEqual(
        err.message.match(/RequestBodyTooLarge/gi).length,
        1,
        "Did not match RequestBodyTooLarge"
      );
>>>>>>> b22deafd
    }

    await tableClient.deleteTable();
  });
});<|MERGE_RESOLUTION|>--- conflicted
+++ resolved
@@ -1000,7 +1000,6 @@
     await tableClient.deleteTable();
   });
 
-<<<<<<< HEAD
   // https://github.com/Azure/Azurite/issues/1286
   it("Should update Etags with sufficient granualrity, @loki", async () => {
     const tableClient = createAzureDataTablesClient(
@@ -1056,7 +1055,11 @@
       } else {
         etags.set(replaceResults[i].etag, 1);
       }
-=======
+    }
+
+    await tableClient.deleteTable();
+  });
+
   it("Should not insert entities containing string properties longer than 32K chars, @loki", async () => {
     const tableClient = createAzureDataTablesClient(
       testLocalAzuriteInstance,
@@ -1281,7 +1284,6 @@
         1,
         "Did not match RequestBodyTooLarge"
       );
->>>>>>> b22deafd
     }
 
     await tableClient.deleteTable();
