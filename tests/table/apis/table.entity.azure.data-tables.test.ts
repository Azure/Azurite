// Tests in this file are using @azure/data-tables

import * as assert from "assert";
import LogicAppReproEntity from "../models/table.entity.test.logicapp.entity";
import { Edm, odata, TableEntity, TableTransaction } from "@azure/data-tables";
import { configLogger } from "../../../src/common/Logger";
import TableServer from "../../../src/table/TableServer";
import { getUniqueName } from "../../testutils";
import {
  AzureDataTablesTestEntity,
  createBasicEntityForTest
} from "../models/AzureDataTablesTestEntity";
import {
  createAzureDataTablesClient,
  createTableServerForTestHttps,
  createUniquePartitionKey
} from "../utils/table.entity.test.utils";
import { TestBooleanPropEntity } from "../models/TestBooleanPropEntity";
import {
  createLargeEntityForTest,
  LargeDataTablesTestEntity
} from "../models/LargeDataTablesTestEntity";
// Set true to enable debug log
configLogger(false);
// For convenience, we have a switch to control the use
// of a local Azurite instance, otherwise we need an
// ENV VAR called AZURE_TABLE_STORAGE added to mocha
// script or launch.json containing
// Azure Storage Connection String (using SAS or Key).
const testLocalAzuriteInstance = true;

describe("table Entity APIs test - using Azure/data-tables", () => {
  let server: TableServer;

  const requestOverride = { headers: {} };

  before(async () => {
    server = createTableServerForTestHttps();
    await server.start();
    requestOverride.headers = {
      Prefer: "return-content",
      accept: "application/json;odata=fullmetadata"
    };
  });

  after(async () => {
    await server.close();
  });

  it("Batch API should return row keys in format understood by @azure/data-tables, @loki", async () => {
    const tableClient = createAzureDataTablesClient(
      testLocalAzuriteInstance,
      getUniqueName("dataTables")
    );
    await tableClient.createTable();
    const partitionKey = createUniquePartitionKey("");
    const testEntities: AzureDataTablesTestEntity[] = [
      createBasicEntityForTest(partitionKey),
      createBasicEntityForTest(partitionKey),
      createBasicEntityForTest(partitionKey)
    ];
    const transaction = new TableTransaction();
    for (const testEntity of testEntities) {
      transaction.createEntity(testEntity);
    }

    const result = await tableClient.submitTransaction(transaction.actions);

    assert.ok(result.subResponses[0].rowKey);
    await tableClient.deleteTable();
  });

  // https://github.com/Azure/Azurite/issues/754
  it("Batch API should correctly process LogicApp style update request sequence", async () => {
    const tableClient = createAzureDataTablesClient(
      testLocalAzuriteInstance,
      getUniqueName("logicapp")
    );
    await tableClient.createTable();
    const logicAppReproEntity = new LogicAppReproEntity();
    const insertedEntityHeaders =
      await tableClient.createEntity<LogicAppReproEntity>(logicAppReproEntity);
    assert.notStrictEqual(insertedEntityHeaders.etag, undefined);
    logicAppReproEntity.sequenceNumber = 1;
    logicAppReproEntity.testString = "1";
    const updatedEntityHeaders = await tableClient.updateEntity(
      logicAppReproEntity,
      "Merge"
    );
    assert.notStrictEqual(
      updatedEntityHeaders.etag,
      insertedEntityHeaders.etag
    );
    // make sure that the entity was updated
    const updatedEntity = await tableClient.getEntity<LogicAppReproEntity>(
      logicAppReproEntity.partitionKey,
      logicAppReproEntity.rowKey
    );
    assert.strictEqual(updatedEntity.etag, updatedEntityHeaders.etag);
    assert.strictEqual(updatedEntity.sequenceNumber, 1);
    assert.strictEqual(updatedEntity.testString, "1");
    // simple update works, now test batch updates
    // insert 2 update 1
    const batchEntity1 = new LogicAppReproEntity();
    batchEntity1.rowKey = batchEntity1.rowKey + "1";
    const batchEntity2 = new LogicAppReproEntity();
    batchEntity2.rowKey = batchEntity1.rowKey + "2";
    // here we update the original entity created with non batch insert
    updatedEntity.testString = "2";
    updatedEntity.sequenceNumber = 2;

    // Batch using replace mode
    const transaction = new TableTransaction();

    transaction.createEntity(batchEntity1);
    transaction.createEntity(batchEntity2);
    transaction.updateEntity(updatedEntity, "Replace");
    const result = await tableClient.submitTransaction(transaction.actions);

    // batch operations succeeded
    assert.strictEqual(
      result.subResponses[0].status,
      204,
      "error with batchEntity1 create"
    );
    assert.strictEqual(
      result.subResponses[1].status,
      204,
      "error with batchEntity2 create"
    );
    assert.strictEqual(
      result.subResponses[2].status,
      204,
      "error with updatedEntity update"
    );
    // we have a new etag from the updated entity
    assert.notStrictEqual(result.subResponses[2].etag, updatedEntity.etag);

    const transaction2 = new TableTransaction();
    transaction2.deleteEntity(batchEntity1.partitionKey, batchEntity1.rowKey);
    transaction2.deleteEntity(batchEntity2.partitionKey, batchEntity2.rowKey);
    transaction2.deleteEntity(updatedEntity.partitionKey, updatedEntity.rowKey);

    const result2 = await tableClient.submitTransaction(transaction2.actions);
    assert.strictEqual(
      result2.subResponses[0].status,
      204,
      "error with batchEntity1 delete"
    );
    assert.strictEqual(
      result2.subResponses[1].status,
      204,
      "error with batchEntity2 delete"
    );
    assert.strictEqual(
      result2.subResponses[2].status,
      204,
      "error with updatedEntity delete"
    );

    await tableClient.deleteTable();
  });

  it("Should return bad request error for incorrectly formatted etags, @loki", async () => {
    const tableClient = createAzureDataTablesClient(
      testLocalAzuriteInstance,
      getUniqueName("etags")
    );
    await tableClient.createTable();
    const partitionKey = createUniquePartitionKey("");
    const testEntity: AzureDataTablesTestEntity =
      createBasicEntityForTest(partitionKey);

    const result = await tableClient.createEntity(testEntity);

    const updateEntity = await tableClient.updateEntity(testEntity, "Merge", {
      etag: result.etag
    });

    assert.notStrictEqual(
      updateEntity.etag,
      undefined,
      "failed to update entity"
    );

    await tableClient
      .updateEntity(testEntity, "Merge", {
        etag: "blah"
      })
      .catch((updateError) => {
        assert.strictEqual(
          updateError.response.status,
          400,
          "did not get the expected bad request"
        );
      });

    await tableClient
      .deleteEntity(testEntity.partitionKey, testEntity.rowKey, {
        etag: "blah"
      })
      .catch((updateError) => {
        assert.strictEqual(
          updateError.response.status,
          400,
          "did not get the expected bad request"
        );
      });

    await tableClient.deleteTable();
  });

  it("should find an int as a number, @loki", async () => {
    const tableClient = createAzureDataTablesClient(
      testLocalAzuriteInstance,
      getUniqueName("int")
    );
    const partitionKey = createUniquePartitionKey("");
    const testEntity: AzureDataTablesTestEntity =
      createBasicEntityForTest(partitionKey);

    await tableClient.createTable({ requestOptions: { timeout: 60000 } });
    const result = await tableClient.createEntity(testEntity);
    assert.ok(result.etag);

    const queryResult = await tableClient
      .listEntities<AzureDataTablesTestEntity>({
        queryOptions: {
          filter: `PartitionKey eq '${partitionKey}' and int32Field eq 54321`
        }
      })
      .next();
    assert.notStrictEqual(queryResult.value, undefined);
    await tableClient.deleteTable();
  });

  it("should find a long int, @loki", async () => {
    const tableClient = createAzureDataTablesClient(
      testLocalAzuriteInstance,
      getUniqueName("longint")
    );
    const partitionKey = createUniquePartitionKey("");
    const testEntity: AzureDataTablesTestEntity =
      createBasicEntityForTest(partitionKey);

    await tableClient.createTable({ requestOptions: { timeout: 60000 } });
    const result = await tableClient.createEntity(testEntity);
    assert.ok(result.etag);

    const queryResult = await tableClient
      .listEntities<AzureDataTablesTestEntity>({
        queryOptions: {
          filter: `PartitionKey eq '${partitionKey}' and int64Field eq 12345L`
        }
      })
      .next();
    assert.notStrictEqual(queryResult.value, undefined);

    await tableClient.deleteTable();
  });

  it("should find an entity using a partition key with multiple spaces, @loki", async () => {
    const tableClient = createAzureDataTablesClient(
      testLocalAzuriteInstance,
      getUniqueName("query1s")
    );
    const partitionKey = createUniquePartitionKey("") + " with spaces";
    const testEntity: AzureDataTablesTestEntity =
      createBasicEntityForTest(partitionKey);

    await tableClient.createTable({ requestOptions: { timeout: 60000 } });
    const result = await tableClient.createEntity(testEntity);
    assert.ok(result.etag);

    const queryResult = await tableClient
      .listEntities<AzureDataTablesTestEntity>({
        queryOptions: {
          filter: `PartitionKey eq '${partitionKey}'`
        }
      })
      .next();
    assert.notStrictEqual(queryResult.value, undefined);

    await tableClient.deleteTable();
  });

  it("should provide a complete query result when using query entities by page, @loki", async () => {
    const tableClient = createAzureDataTablesClient(
      testLocalAzuriteInstance,
      getUniqueName("querybypage")
    );
    const partitionKeyForQueryTest = createUniquePartitionKey("");
    const totalItems = 20;
    await tableClient.createTable();

    for (let i = 0; i < totalItems; i++) {
      const result = await tableClient.createEntity({
        partitionKey: partitionKeyForQueryTest,
        rowKey: `${i}`,
        foo: "testEntity"
      });
      assert.notStrictEqual(result.etag, undefined);
    }

    const maxPageSize = 5;
    const entities = tableClient.listEntities<TableEntity<{ foo: string }>>({
      queryOptions: {
        filter: odata`PartitionKey eq ${partitionKeyForQueryTest}`
      }
    });
    let all: TableEntity<{ foo: string }>[] = [];
    for await (const entity of entities.byPage({
      maxPageSize
    })) {
      all = [...all, ...entity];
    }
    assert.strictEqual(all.length, totalItems);
    all.sort((obj1, obj2) => {
      if (parseInt(obj1.rowKey, 10) > parseInt(obj2.rowKey, 10)) {
        return 1;
      } else if (obj1.rowKey === obj2.rowKey) {
        return 0;
      } else {
        return -1;
      }
    });
    let rowKeyChecker = 0;
    while (rowKeyChecker < totalItems) {
      assert.strictEqual(all[rowKeyChecker].rowKey, rowKeyChecker.toString());
      rowKeyChecker++;
    }
    await tableClient.deleteTable();
  });

  it("should return the correct number of results querying with a timestamp or different SDK whitespacing behaviours, @loki", async () => {
    const tableClient = createAzureDataTablesClient(
      testLocalAzuriteInstance,
      getUniqueName("sdkspace")
    );
    const partitionKeyForQueryTest = createUniquePartitionKey("");
    const totalItems = 10;
    await tableClient.createTable();
    const timestamp = new Date();
    timestamp.setDate(timestamp.getDate() + 1);
    const newTimeStamp = timestamp.toISOString();
    for (let i = 0; i < totalItems; i++) {
      const result = await tableClient.createEntity({
        partitionKey: partitionKeyForQueryTest,
        rowKey: `${i}`,
        number: i
      });
      assert.notStrictEqual(result.etag, undefined);
    }
    const maxPageSize = 5;
    let testsCompleted = 0;
    // take note of the different whitespacing and query formatting:
    const queriesAndExpectedResult = [
      {
        queryOptions: {
          filter: odata`PartitionKey eq ${partitionKeyForQueryTest} and number gt 11`
        },
        expectedResult: 0
      },
      {
        queryOptions: {
          filter: odata`PartitionKey eq ${partitionKeyForQueryTest} and number lt 11`
        },
        expectedResult: 10
      },
      {
        queryOptions: {
          filter: odata`PartitionKey eq ${partitionKeyForQueryTest} and number gt 11 and Timestamp lt datetime'${newTimeStamp}'`
        },
        expectedResult: 0
      },
      {
        queryOptions: {
          filter: odata`PartitionKey eq ${partitionKeyForQueryTest} and number lt 11 and Timestamp lt datetime'${newTimeStamp}'`
        },
        expectedResult: 10
      },
      {
        queryOptions: {
          filter: odata`(PartitionKey eq ${partitionKeyForQueryTest}) and (number lt 12) and (Timestamp lt datetime'${newTimeStamp}')`
        },
        expectedResult: 10
      },
      {
        queryOptions: {
          filter: odata`(PartitionKey eq ${partitionKeyForQueryTest})and (number lt 12) and(Timestamp lt datetime'${newTimeStamp}')`
        },
        expectedResult: 10
      },
      {
        queryOptions: {
          filter: odata`(PartitionKey eq ${partitionKeyForQueryTest})and(number lt 12)and(Timestamp lt datetime'${newTimeStamp}')`
        },
        expectedResult: 10
      }
    ];

    for (const queryTest of queriesAndExpectedResult) {
      const entities = tableClient.listEntities<
        TableEntity<{ number: number }>
      >({
        queryOptions: queryTest.queryOptions,
        disableTypeConversion: true
      });
      let all: TableEntity<{ number: number }>[] = [];
      for await (const entity of entities.byPage({
        maxPageSize
      })) {
        all = [...all, ...entity];
      }
      assert.strictEqual(
        all.length,
        queryTest.expectedResult,
        `Failed on query ${queryTest.queryOptions.filter}`
      );
      testsCompleted++;
    }
    assert.strictEqual(testsCompleted, 7, "Not all tests completed");
    await tableClient.deleteTable();
  });

  it("should return the correct number of results querying with a boolean field regardless of whitespacing behaviours, @loki", async () => {
    const tableClient = createAzureDataTablesClient(
      testLocalAzuriteInstance,
      getUniqueName("bool")
    );
    const partitionKeyForQueryTest = createUniquePartitionKey("bool");
    const totalItems = 10;
    await tableClient.createTable();
    const timestamp = new Date();
    timestamp.setDate(timestamp.getDate() + 1);
    for (let i = 0; i < totalItems; i++) {
      const myBool: boolean = i % 2 !== 0 ? true : false;
      const result = await tableClient.createEntity({
        partitionKey: partitionKeyForQueryTest,
        rowKey: `${i}`,
        number: i,
        myBool
      });
      assert.notStrictEqual(result.etag, undefined);
    }
    const maxPageSize = 10;
    let testsCompleted = 0;
    // take note of the different whitespacing and query formatting:
    const queriesAndExpectedResult = [
      {
        queryOptions: {
          filter: odata`(PartitionKey eq ${partitionKeyForQueryTest})and(myBool eq true )`
        },
        expectedResult: 5
      },
      {
        queryOptions: {
          filter: odata`(PartitionKey eq ${partitionKeyForQueryTest}) and (myBool eq true)`
        },
        expectedResult: 5
      },
      {
        queryOptions: {
          filter: odata`(PartitionKey eq ${partitionKeyForQueryTest}) and (myBool eq false)`
        },
        expectedResult: 5
      },
      {
        queryOptions: {
          filter: odata`(PartitionKey eq ${partitionKeyForQueryTest})and (myBool eq false)`
        },
        expectedResult: 5
      },
      {
        queryOptions: {
          filter: odata`(PartitionKey eq ${partitionKeyForQueryTest}) and(myBool eq false)`
        },
        expectedResult: 5
      },
      {
        queryOptions: {
          filter: odata`(PartitionKey eq ${partitionKeyForQueryTest}) and (myBool eq false)`
        },
        expectedResult: 5
      }
    ];

    for (const queryTest of queriesAndExpectedResult) {
      const entities = tableClient.listEntities<
        TableEntity<{ number: number }>
      >({
        queryOptions: queryTest.queryOptions
      });
      let all: TableEntity<{ number: number }>[] = [];
      for await (const entity of entities.byPage({
        maxPageSize
      })) {
        all = [...all, ...entity];
      }
      assert.strictEqual(
        all.length,
        queryTest.expectedResult,
        `Failed with query ${queryTest.queryOptions.filter}`
      );
      testsCompleted++;
    }
    assert.strictEqual(testsCompleted, queriesAndExpectedResult.length);
    await tableClient.deleteTable();
  });

  it("should return the correct number of results querying with an int64 field regardless of whitespacing behaviours, @loki", async () => {
    const tableClient = createAzureDataTablesClient(
      testLocalAzuriteInstance,
      getUniqueName("int64")
    );
    const partitionKeyForQueryTest = createUniquePartitionKey("int64");
    const totalItems = 10;
    await tableClient.createTable();
    const timestamp = new Date();
    timestamp.setDate(timestamp.getDate() + 1);
    for (let i = 0; i < totalItems; i++) {
      const testEntity: AzureDataTablesTestEntity = createBasicEntityForTest(
        partitionKeyForQueryTest
      );
      testEntity.int64Field = { value: `${i}`, type: "Int64" };
      const result = await tableClient.createEntity(testEntity);
      assert.notStrictEqual(result.etag, undefined);
    }
    const maxPageSize = 10;
    let testsCompleted = 0;
    type queryOptions = {
      filter: string;
    };
    type queryAndResult = {
      queryOptions: queryOptions;
      expectedResult: Edm<"Int64">;
    };
    // take note of the different whitespacing and query formatting:
    const queriesAndExpectedResult: queryAndResult[] = [
      {
        queryOptions: {
          filter: odata`(PartitionKey eq ${partitionKeyForQueryTest}) and (int64Field eq 1L )`
        },
        expectedResult: { value: "1", type: "Int64" }
      },
      {
        queryOptions: {
          filter: odata`(PartitionKey eq ${partitionKeyForQueryTest}) and (int64Field eq 2L)`
        },
        expectedResult: { value: "2", type: "Int64" }
      },
      {
        queryOptions: {
          filter: odata`(PartitionKey eq ${partitionKeyForQueryTest}) and (int64Field eq 6L)`
        },
        expectedResult: { value: "6", type: "Int64" }
      }
    ];

    for (const queryTest of queriesAndExpectedResult) {
      const entities = tableClient.listEntities<AzureDataTablesTestEntity>({
        queryOptions: queryTest.queryOptions,
        disableTypeConversion: true
      });
      let all: AzureDataTablesTestEntity[] = [];
      for await (const entity of entities.byPage({
        maxPageSize
      })) {
        all = [...all, ...entity];
      }
      assert.strictEqual(
        all.length,
        1,
        `Failed on number of results with query ${queryTest.queryOptions.filter}`
      );

      assert.strictEqual(
        all[0].int64Field.value,
        queryTest.expectedResult.value,
        `Failed to validate value with query ${queryTest.queryOptions.filter}`
      );
      testsCompleted++;
    }
    assert.strictEqual(testsCompleted, queriesAndExpectedResult.length);
    await tableClient.deleteTable();
  });

  it("should return the correct number of results querying with a double field regardless of whitespacing behaviours, @loki", async () => {
    const tableClient = createAzureDataTablesClient(
      testLocalAzuriteInstance,
      getUniqueName("datatables")
    );
    const partitionKeyForQueryTest = createUniquePartitionKey("double");
    const totalItems = 10;
    await tableClient.createTable();
    const timestamp = new Date();
    timestamp.setDate(timestamp.getDate() + 1);
    for (let i = 0; i < totalItems; i++) {
      const testEntity: AzureDataTablesTestEntity = createBasicEntityForTest(
        partitionKeyForQueryTest
      );
      const result = await tableClient.createEntity(testEntity);
      assert.notStrictEqual(result.etag, undefined);
    }
    const maxPageSize = 10;
    let testsCompleted = 0;
    // take note of the different whitespacing and query formatting:
    const queriesAndExpectedResult = [
      {
        queryOptions: {
          filter: odata`(PartitionKey eq ${partitionKeyForQueryTest}) and (doubleField eq 54.321 )`
        },
        expectedResult: 10
      },
      {
        queryOptions: {
          filter: odata`(PartitionKey eq ${partitionKeyForQueryTest}) and (doubleField eq 54.321)`
        },
        expectedResult: 10
      },
      {
        queryOptions: {
          filter: odata`(PartitionKey eq ${partitionKeyForQueryTest}) and (doubleField eq 54.321)`
        },
        expectedResult: 10
      },
      {
        queryOptions: {
          filter: odata`(PartitionKey eq ${partitionKeyForQueryTest}) and (doubleField gt 53.321)`
        },
        expectedResult: 10
      },
      {
        queryOptions: {
          filter: odata`(PartitionKey eq ${partitionKeyForQueryTest}) and (doubleField lt 57.321)`
        },
        expectedResult: 10
      }
    ];
    for (const queryTest of queriesAndExpectedResult) {
      const entities = tableClient.listEntities<AzureDataTablesTestEntity>({
        queryOptions: queryTest.queryOptions
      });
      let all: AzureDataTablesTestEntity[] = [];
      for await (const entity of entities.byPage({
        maxPageSize
      })) {
        all = [...all, ...entity];
      }
      assert.strictEqual(
        all.length,
        queryTest.expectedResult,
        `Failed on number of results with query ${queryTest.queryOptions.filter}`
      );
      assert.strictEqual(
        all[0].doubleField,
        54.321,
        `Failed on value of double returned by query ${queryTest.queryOptions.filter}`
      );
      testsCompleted++;
    }
    assert.strictEqual(testsCompleted, queriesAndExpectedResult.length);
    await tableClient.deleteTable();
  });

  it("should return the correct number of results querying with a double field containing a single digit number regardless of whitespacing behaviours, @loki", async () => {
    const tableClient = createAzureDataTablesClient(
      testLocalAzuriteInstance,
      getUniqueName("datatables")
    );
    const partitionKeyForQueryTest = createUniquePartitionKey("double");
    const totalItems = 10;
    await tableClient.createTable();
    const timestamp = new Date();
    timestamp.setDate(timestamp.getDate() + 1);
    for (let i = 0; i < totalItems; i++) {
      const testEntity: AzureDataTablesTestEntity = createBasicEntityForTest(
        partitionKeyForQueryTest
      );
      testEntity.doubleField = { value: 5, type: "Double" };
      const result = await tableClient.createEntity(testEntity);
      assert.notStrictEqual(result.etag, undefined);
    }
    const maxPageSize = 10;
    let testsCompleted = 0;
    // take note of the different whitespacing and query formatting:
    const queriesAndExpectedResult = [
      {
        queryOptions: {
          filter: odata`(PartitionKey eq ${partitionKeyForQueryTest}) and (doubleField eq 5 )`
        },
        expectedResult: 10
      },
      {
        queryOptions: {
          filter: odata`(PartitionKey eq ${partitionKeyForQueryTest}) and (doubleField eq 5.0)`
        },
        expectedResult: 10
      },
      {
        queryOptions: {
          filter: odata`(PartitionKey eq ${partitionKeyForQueryTest}) and (doubleField eq 5)`
        },
        expectedResult: 10
      },
      {
        queryOptions: {
          filter: odata`(PartitionKey eq ${partitionKeyForQueryTest}) and (doubleField gt 4)`
        },
        expectedResult: 10
      },
      {
        queryOptions: {
          filter: odata`(PartitionKey eq ${partitionKeyForQueryTest}) and (doubleField lt 6)`
        },
        expectedResult: 10
      },
      {
        queryOptions: {
          filter: odata`(PartitionKey eq ${partitionKeyForQueryTest})and(doubleField lt 6)`
        },
        expectedResult: 10
      }
    ];
    for (const queryTest of queriesAndExpectedResult) {
      const entities = tableClient.listEntities<AzureDataTablesTestEntity>({
        queryOptions: queryTest.queryOptions
      });
      let all: AzureDataTablesTestEntity[] = [];
      for await (const entity of entities.byPage({
        maxPageSize
      })) {
        all = [...all, ...entity];
      }
      assert.strictEqual(
        all.length,
        queryTest.expectedResult,
        `Failed on number of results with query ${queryTest.queryOptions.filter}`
      );
      assert.strictEqual(
        all[0].doubleField,
        5,
        `Failed on value of double returned by query ${queryTest.queryOptions.filter}`
      );
      testsCompleted++;
    }
    assert.strictEqual(testsCompleted, queriesAndExpectedResult.length);
    await tableClient.deleteTable();
  });

  it("Should respect Boolean property as edm string, @loki", async () => {
    const tableClient = createAzureDataTablesClient(
      testLocalAzuriteInstance,
      getUniqueName("issue1259")
    );
    await tableClient.createTable();

    try {
      // Testing based on repro given in issue #1259
      const entity1259a = new TestBooleanPropEntity();
      const result1259a = await tableClient.createEntity<TestBooleanPropEntity>(
        entity1259a
      );

      assert.notStrictEqual(
        result1259a.etag,
        undefined,
        "Did not create entity correctly, etag weas null"
      );

      const check1259a = await tableClient.getEntity<TestBooleanPropEntity>(
        entity1259a.partitionKey,
        entity1259a.rowKey
      );

      assert.strictEqual(
        check1259a.prop,
        false,
        "Prop was not correctly set to false"
      );

      const entity1259b = new TestBooleanPropEntity();
      entity1259b.rowKey = "000b";
      entity1259b.prop.value = "true";
      const result1259b = await tableClient.createEntity<TestBooleanPropEntity>(
        entity1259b
      );

      assert.notStrictEqual(
        result1259b.etag,
        undefined,
        "Did not create entity correctly, etag was null"
      );

      const check1259b = await tableClient.getEntity<TestBooleanPropEntity>(
        entity1259b.partitionKey,
        entity1259b.rowKey
      );

      assert.strictEqual(
        check1259b.prop,
        true,
        "Prop was not correctly set to true"
      );
    } catch (err1259b) {
      assert.ifError(err1259b);
    }
  });

  it("Should respect Int32 property as edm string, @loki", async () => {
    const tableClient = createAzureDataTablesClient(
      testLocalAzuriteInstance,
      getUniqueName("issue1259")
    );
    await tableClient.createTable();

    try {
      // Testing based on repro given in issue #1259
      const entity1259a = new TestBooleanPropEntity();
      const result1259a = await tableClient.createEntity<TestBooleanPropEntity>(
        entity1259a
      );

      assert.notStrictEqual(
        result1259a.etag,
        undefined,
        "Did not create entity correctly, etag weas null"
      );

      const check1259a = await tableClient.getEntity<TestBooleanPropEntity>(
        entity1259a.partitionKey,
        entity1259a.rowKey
      );

      assert.strictEqual(
        check1259a.int32Prop,
        32,
        "Int32 Prop was not correctly set to 32"
      );

      const entity1259b = new TestBooleanPropEntity();
      entity1259b.rowKey = "000b";
      entity1259b.int32Prop.value = "-31";
      const result1259b = await tableClient.createEntity<TestBooleanPropEntity>(
        entity1259b
      );

      assert.notStrictEqual(
        result1259b.etag,
        undefined,
        "Did not create entity correctly, etag was null"
      );

      const check1259b = await tableClient.getEntity<TestBooleanPropEntity>(
        entity1259b.partitionKey,
        entity1259b.rowKey
      );

      assert.strictEqual(
        check1259b.int32Prop,
        -31,
        "Prop was not correctly set to -31"
      );
    } catch (err1259b) {
      assert.ifError(err1259b);
    }

    try {
      const entity1259c = new TestBooleanPropEntity();
      entity1259c.rowKey = "000c";
      entity1259c.int32Prop.value = "-3.1";
      const result1259c = await tableClient.createEntity<TestBooleanPropEntity>(
        entity1259c
      );

      assert.fail(`We should have thrown on ${result1259c}`);
    } catch (err1259c: any) {
      assert.strictEqual(
        err1259c.response.status,
        400,
        "Expecting invalid input!"
      );
    }
  });

  it("should delete an entity with empty row and partition keys, @loki", async () => {
    const tableClient = createAzureDataTablesClient(
      testLocalAzuriteInstance,
      getUniqueName("empty")
    );
    const partitionKey = "";
    const testEntity: AzureDataTablesTestEntity =
      createBasicEntityForTest(partitionKey);
    testEntity.rowKey = "";

    await tableClient.createTable({ requestOptions: { timeout: 60000 } });
    const result = await tableClient.createEntity(testEntity);
    assert.ok(result.etag);

    const deleteResult = await tableClient.deleteEntity("", "");

    assert.notStrictEqual(deleteResult.version, undefined);
  });

  it("should error on query with invalid filter string, @loki", async () => {
    const tableClient = createAzureDataTablesClient(
      testLocalAzuriteInstance,
      getUniqueName("dataTables")
    );
    const partitionKeyForQueryTest = createUniquePartitionKey("filter");
    const totalItems = 10;
    await tableClient.createTable();
    const timestamp = new Date();
    timestamp.setDate(timestamp.getDate() + 1);
    for (let i = 0; i < totalItems; i++) {
      const testEntity: AzureDataTablesTestEntity = createBasicEntityForTest(
        partitionKeyForQueryTest
      );
      testEntity.doubleField = { value: 5, type: "Double" };
      const result = await tableClient.createEntity(testEntity);
      assert.notStrictEqual(result.etag, undefined);
    }
    const maxPageSize = 10;
    let testsCompleted = 0;
    // each of these queries is invalid and generates an error against the service
    // case (1 === 1) leads to status code 501 from the service, we return 400
    const queriesAndExpectedResult = [
      {
        queryOptions: {
          filter: odata`(1 === 1)`
        },
        expectedResult: 0
      },
      {
        queryOptions: {
          filter: odata`(1)`
        },
        expectedResult: 0
      },
      {
        queryOptions: {
          filter: odata`(1 1 1)`
        },
        expectedResult: 0
      },
      {
        queryOptions: {
          filter: odata`("a" eq "a")`
        },
        expectedResult: 0
      },
      {
        queryOptions: {
          filter: odata`(PartitionKey eq ${partitionKeyForQueryTest} eq 5.0)`
        },
        expectedResult: 0
      },
      {
        queryOptions: {
          filter: odata`(PartitionKey eq eq ${partitionKeyForQueryTest}) and (doubleField eq 5)`
        },
        expectedResult: 0
      },
      {
        queryOptions: {
          filter: odata`(PartitionKey eq ${partitionKeyForQueryTest}) and and (doubleField gt 4)`
        },
        expectedResult: 0
      }
    ];
    for (const queryTest of queriesAndExpectedResult) {
      const entities = tableClient.listEntities<AzureDataTablesTestEntity>({
        queryOptions: queryTest.queryOptions
      });

      try {
        let all: AzureDataTablesTestEntity[] = [];
        for await (const entity of entities.byPage({
          maxPageSize
        })) {
          all = [...all, ...entity];
        }
        // we should not hit this assert if the exception is generated.
        // it helps catch the cases which slip through filter validation
        assert.strictEqual(
          all.length,
          -1,
          `Failed on number of results with query ${queryTest.queryOptions.filter}.`
        );
      } catch (filterException: any) {
        assert.strictEqual(
          [400, 501].includes(filterException.statusCode),
          true,
          `Filter "${queryTest.queryOptions.filter}". Unexpected error. We got : ${filterException.message}`
        );
      }
      testsCompleted++;
    }
    assert.strictEqual(testsCompleted, queriesAndExpectedResult.length);
    await tableClient.deleteTable();
  });

  it("Should create entity with PartitionKey starting with %, @loki", async () => {
    const tableClient = createAzureDataTablesClient(
      testLocalAzuriteInstance,
      getUniqueName("percent")
    );
    await tableClient.createTable();
    const percentPartitionEntity = createBasicEntityForTest("%percent");
    const insertedEntityHeaders =
      await tableClient.createEntity<AzureDataTablesTestEntity>(
        percentPartitionEntity
      );
    assert.notStrictEqual(
      insertedEntityHeaders.etag,
      undefined,
      "Did not create entity!"
    );

    await tableClient.deleteTable();
  });

  // https://github.com/Azure/Azurite/issues/1286
  it("Should update Etags with sufficient granualrity, @loki", async () => {
    const tableClient = createAzureDataTablesClient(
      testLocalAzuriteInstance,
      getUniqueName("etags")
    );
    const etags = new Map();
    const iterations = 99;
    await tableClient.createTable();
    const partitionKey = createUniquePartitionKey("");
    const testEntities: AzureDataTablesTestEntity[] = [];
    const testEntity = createBasicEntityForTest(partitionKey);
    const mergeResults: any[] = [];
    const replaceResults: any[] = [];
    for (let i = 0; i < iterations; i++) {
      testEntities[i] = testEntity;
    }

    await tableClient.createEntity(testEntity);

    const result1 = await tableClient.getEntity(
      testEntity.partitionKey,
      testEntity.rowKey
    );
    etags.set(result1.etag, 1);

    // Update entity multiple times
    for (let i = 0; i < iterations; i++) {
      testEntities[i].myValue = i.toString();
    }
    for (let i = 0; i < iterations; i++) {
      mergeResults[i] = await tableClient.updateEntity(
        testEntities[i],
        "Merge"
      );
    }
    for (let i = 0; i < iterations; i++) {
      replaceResults[i] = await tableClient.updateEntity(
        testEntities[i],
        "Replace"
      );
    }

    // now check if any etags were duplicated
    for (let i = 0; i < iterations; i++) {
      if (etags.has(mergeResults[i].etag)) {
        assert.fail(`We had 2 etags the same in merge iteration ${i}`);
      } else {
        etags.set(mergeResults[i].etag, 1);
      }
      if (etags.has(replaceResults[i].etag)) {
        assert.fail(`We had 2 etags the same in replace iteration ${i}`);
      } else {
        etags.set(replaceResults[i].etag, 1);
      }
    }

    await tableClient.deleteTable();
  });

  it("Should delete entity with PartitionKey starting with %, @loki", async () => {
    const tableClient = createAzureDataTablesClient(
      testLocalAzuriteInstance,
      getUniqueName("percent")
    );
    await tableClient.createTable();
    const percentPartitionEntity = createBasicEntityForTest("%percent");
    const insertedEntityHeaders =
      await tableClient.createEntity<AzureDataTablesTestEntity>(
        percentPartitionEntity
      );
    assert.notStrictEqual(insertedEntityHeaders.etag, undefined);

    const deleteEntityHeaders = await tableClient.deleteEntity(
      percentPartitionEntity.partitionKey,
      percentPartitionEntity.rowKey
    );
    assert.notStrictEqual(
      deleteEntityHeaders.version,
      undefined,
      "Failed to delete the entity!"
    );
    try {
      const entityRetrieve = await tableClient.getEntity(
        percentPartitionEntity.partitionKey,
        percentPartitionEntity.rowKey
      );
      assert.strictEqual(
        entityRetrieve,
        undefined,
        "We should not find the entity, it was deleted!"
      );
    } catch (err: any) {
      assert.strictEqual(
        err.statusCode,
        404,
        "We did not get the expected NotFound error!"
      );
    }

    await tableClient.deleteTable();
  });

  it("Should not insert entities containing string properties longer than 32K chars, @loki", async () => {
    const tableClient = createAzureDataTablesClient(
      testLocalAzuriteInstance,
      getUniqueName("longstrings")
    );
    await tableClient.createTable();
    const partitionKey = createUniquePartitionKey("");
    const testEntity: AzureDataTablesTestEntity =
      createBasicEntityForTest(partitionKey);

    testEntity.myValue = testEntity.myValue.padEnd(1024 * 32 + 1, "a");
    try {
      const result = await tableClient.createEntity(testEntity);
      assert.strictEqual(
        result.etag,
        null,
        "We should not have created an entity!"
      );
    } catch (err: any) {
      assert.strictEqual(
        err.statusCode,
        400,
        "We did not get the expected Bad Request error"
      );
      assert.strictEqual(
        err.message.match(/PropertyValueTooLarge/gi).length,
        1,
        "Did not match PropertyValueTooLarge"
      );
    }

    await tableClient.deleteTable();
  });

  it("Should not merge entities containing string properties longer than 32K chars, @loki", async () => {
    const tableClient = createAzureDataTablesClient(
      testLocalAzuriteInstance,
      getUniqueName("longstrings")
    );
    await tableClient.createTable();
    const partitionKey = createUniquePartitionKey("");
    const testEntity: AzureDataTablesTestEntity =
      createBasicEntityForTest(partitionKey);

    try {
      const result1 = await tableClient.createEntity(testEntity);
      assert.notStrictEqual(
        result1.etag,
        null,
        "We should have created the first test entity!"
      );
      testEntity.myValue = testEntity.myValue.padEnd(1024 * 32 + 1, "a");
      const result2 = await tableClient.updateEntity(testEntity, "Merge");
      assert.strictEqual(
        result2.etag,
        null,
        "We should not have updated the entity!"
      );
    } catch (err: any) {
      assert.strictEqual(
        err.statusCode,
        400,
        "We did not get the expected Bad Request error"
      );
      assert.strictEqual(
        err.message.match(/PropertyValueTooLarge/gi).length,
        1,
        "Did not match PropertyValueTooLarge"
      );
    }

    await tableClient.deleteTable();
  });

  it("Should create entity with RowKey starting with %, @loki", async () => {
    const tableClient = createAzureDataTablesClient(
      testLocalAzuriteInstance,
      getUniqueName("percent")
    );
    await tableClient.createTable();
    const percentRowEntity = createBasicEntityForTest("percent");
    percentRowEntity.rowKey = "%" + percentRowEntity.rowKey;
    const insertedEntityHeaders =
      await tableClient.createEntity<AzureDataTablesTestEntity>(
        percentRowEntity
      );
    assert.notStrictEqual(
      insertedEntityHeaders.etag,
      undefined,
      "Did not create entity!"
    );

    await tableClient.deleteTable();
  });

  it("Should not replace entities containing string properties longer than 32K chars, @loki", async () => {
    const tableClient = createAzureDataTablesClient(
      testLocalAzuriteInstance,
      getUniqueName("longstrings")
    );
    await tableClient.createTable();
    const partitionKey = createUniquePartitionKey("");
    const testEntity: AzureDataTablesTestEntity =
      createBasicEntityForTest(partitionKey);

    try {
      const result1 = await tableClient.createEntity(testEntity);
      assert.notStrictEqual(
        result1.etag,
        null,
        "We should have created the first test entity!"
      );
      testEntity.myValue = testEntity.myValue.padEnd(1024 * 32 + 1, "a");
      const result2 = await tableClient.updateEntity(testEntity, "Replace");
      assert.strictEqual(
        result2.etag,
        null,
        "We should not have updated the entity!"
      );
    } catch (err: any) {
      assert.strictEqual(
        err.statusCode,
        400,
        "We did not get the expected Bad Request error"
      );
      assert.strictEqual(
        err.message.match(/PropertyValueTooLarge/gi).length,
        1,
        "Did not match PropertyValueTooLarge"
      );
    }

    await tableClient.deleteTable();
  });

  it("Should delete entity with RowKey starting with %, @loki", async () => {
    const tableClient = createAzureDataTablesClient(
      testLocalAzuriteInstance,
      getUniqueName("percent")
    );
    await tableClient.createTable();
    const percentRowEntity = createBasicEntityForTest("percentRow");
    percentRowEntity.rowKey = "%" + percentRowEntity.rowKey;
    const insertedEntityHeaders =
      await tableClient.createEntity<AzureDataTablesTestEntity>(
        percentRowEntity
      );
    assert.notStrictEqual(insertedEntityHeaders.etag, undefined);

    const deleteEntityHeaders = await tableClient.deleteEntity(
      percentRowEntity.partitionKey,
      percentRowEntity.rowKey
    );
    assert.notStrictEqual(
      deleteEntityHeaders.version,
      undefined,
      "Failed to delete the entity!"
    );
    try {
      const entityRetrieve = await tableClient.getEntity(
        percentRowEntity.partitionKey,
        percentRowEntity.rowKey
      );
      assert.strictEqual(
        entityRetrieve,
        undefined,
        "We should not find the entity, it was deleted!"
      );
    } catch (err: any) {
      assert.strictEqual(
        err.statusCode,
        404,
        "We did not get the expected NotFound error!"
      );
    }

    await tableClient.deleteTable();
  });

  it("Should not insert entities with request body greater than 4 MB, @loki", async () => {
    const tableClient = createAzureDataTablesClient(
      testLocalAzuriteInstance,
      getUniqueName("longstrings")
    );
    await tableClient.createTable();
    const partitionKey = createUniquePartitionKey("");
    const testEntity: LargeDataTablesTestEntity =
      createLargeEntityForTest(partitionKey);

    try {
      const result = await tableClient.createEntity(testEntity);
      assert.strictEqual(
        result.etag,
        null,
        "We should not have created an entity!"
      );
    } catch (err: any) {
      assert.strictEqual(
        err.statusCode,
        413,
        "We did not get the expected 413 error"
      );
      assert.strictEqual(
        err.message.match(/RequestBodyTooLarge/gi).length,
        1,
        "Did not match RequestBodyTooLarge"
      );
    }

    await tableClient.deleteTable();
  });

  // https://github.com/Azure/Azurite/issues/754
  it("Should create and delete entity using batch and PartitionKey starting with %, @loki", async () => {
    const tableClient = createAzureDataTablesClient(
      testLocalAzuriteInstance,
      getUniqueName("percentBatch")
    );
    await tableClient.createTable();
    const percentPartition = "%partition";
    const testEntities: AzureDataTablesTestEntity[] = [
      createBasicEntityForTest(percentPartition),
      createBasicEntityForTest(percentPartition),
      createBasicEntityForTest(percentPartition)
    ];
    const transaction = new TableTransaction();
    for (const testEntity of testEntities) {
      transaction.createEntity(testEntity);
    }

    try {
      const result = await tableClient.submitTransaction(transaction.actions);
      assert.ok(result.subResponses[0].rowKey);
    } catch (err: any) {
      assert.strictEqual(err, undefined, `We failed with ${err}`);
    }

    await tableClient.deleteTable();
  });

  it("Should not merge entities with request body greater than 4 MB, @loki", async () => {
    const tableClient = createAzureDataTablesClient(
      testLocalAzuriteInstance,
      getUniqueName("longstrings")
    );
    await tableClient.createTable();
    const partitionKey = createUniquePartitionKey("");
    const testEntity: LargeDataTablesTestEntity =
      createLargeEntityForTest(partitionKey);
    testEntity.bigString01a = "";

    try {
      const result1 = await tableClient.createEntity(testEntity);
      assert.notStrictEqual(
        result1.etag,
        null,
        "We should have created the first test entity!"
      );
      testEntity.bigString01a = testEntity.myValue.padEnd(1024 * 32, "a");
      const result2 = await tableClient.updateEntity(testEntity, "Merge");
      assert.strictEqual(
        result2.etag,
        null,
        "We should not have updated the entity!"
      );
    } catch (err: any) {
      assert.strictEqual(
        err.statusCode,
        413,
        "We did not get the expected 413 error"
      );
      assert.strictEqual(
        err.message.match(/RequestBodyTooLarge/gi).length,
        1,
        "Did not match RequestBodyTooLarge"
      );
    }

    await tableClient.deleteTable();
  });

  // https://github.com/Azure/Azurite/issues/754
  it("Should create and delete entity using batch and RowKey starting with %, @loki", async () => {
    const tableClient = createAzureDataTablesClient(
      testLocalAzuriteInstance,
      getUniqueName("percentBatch")
    );
    await tableClient.createTable();
    const percentPartition = "percentRowBatch";
    const testEntities: AzureDataTablesTestEntity[] = [
      createBasicEntityForTest(percentPartition),
      createBasicEntityForTest(percentPartition),
      createBasicEntityForTest(percentPartition)
    ];
    testEntities[0].rowKey = "%" + testEntities[0].rowKey;
    testEntities[1].rowKey = "%" + testEntities[1].rowKey;
    testEntities[2].rowKey = "%" + testEntities[2].rowKey;
    const transaction = new TableTransaction();
    for (const testEntity of testEntities) {
      transaction.createEntity(testEntity);
    }

    try {
      const result = await tableClient.submitTransaction(transaction.actions);
      assert.ok(result.subResponses[0].rowKey);
    } catch (err: any) {
      assert.strictEqual(err, undefined, `We failed with ${err}`);
    }

    await tableClient.deleteTable();
  });

  it("Should not replace entities with request body greater than 4 MB, @loki", async () => {
    const tableClient = createAzureDataTablesClient(
      testLocalAzuriteInstance,
      getUniqueName("longstrings")
    );
    await tableClient.createTable();
    const partitionKey = createUniquePartitionKey("");
    const testEntity: LargeDataTablesTestEntity =
      createLargeEntityForTest(partitionKey);
    testEntity.bigString01a = "";

    try {
      const result1 = await tableClient.createEntity(testEntity);
      assert.notStrictEqual(
        result1.etag,
        null,
        "We should have created the first test entity!"
      );
      testEntity.bigString01a = testEntity.myValue.padEnd(1024 * 32, "a");
      const result2 = await tableClient.updateEntity(testEntity, "Replace");
      assert.strictEqual(
        result2.etag,
        null,
        "We should not have updated the entity!"
      );
    } catch (err: any) {
      assert.strictEqual(
        err.statusCode,
        413,
        "We did not get the expected 413 error"
      );
      assert.strictEqual(
        err.message.match(/RequestBodyTooLarge/gi).length,
        1,
        "Did not match RequestBodyTooLarge"
      );
    }

    await tableClient.deleteTable();
  });

  it("should correctly insert and retrieve entities using special values using batch api", async () => {
    const tableClient = createAzureDataTablesClient(
      testLocalAzuriteInstance,
      getUniqueName("decodeURI")
    );
    const partitionKeyForQueryTest = createUniquePartitionKey("decode");
    await tableClient.createTable();
    const timestamp = new Date();
    timestamp.setDate(timestamp.getDate() + 1);
    const valuesForTest = [
      "%D1%88%D0%B5%D0%BB%D0%BB%D1%8B",
      "%2B",
      "%1C",
      "\u001c",
      "Übermütige Kühe mögen Umlaute",
      "grave à et aigu é"
    ];
    let testsCompleted = 0;
    for (const valToTest of valuesForTest) {
      const testEntity: AzureDataTablesTestEntity = createBasicEntityForTest(
        partitionKeyForQueryTest
      );
      testEntity.myValue = valToTest;
      const transaction = new TableTransaction();
      transaction.createEntity(testEntity);

      try {
        const result = await tableClient.submitTransaction(transaction.actions);
        assert.ok(result.subResponses[0].rowKey);
      } catch (err: any) {
        assert.strictEqual(err, undefined, `We failed with ${err}`);
      }

      const maxPageSize = 10;

      const entities = tableClient.listEntities<AzureDataTablesTestEntity>({
        queryOptions: {
          filter: odata`(PartitionKey eq ${partitionKeyForQueryTest}) and (myValue eq ${valToTest})`
        }
      });
      let all: AzureDataTablesTestEntity[] = [];
      for await (const entity of entities.byPage({
        maxPageSize
      })) {
        all = [...all, ...entity];
      }
      assert.strictEqual(
        all.length,
        1,
        `Failed on number of results with this value ${valToTest}`
      );
      assert.strictEqual(
        all[0].myValue,
        valToTest,
        `Failed on value returned by query ${all[0].myValue} was not the same as ${valToTest}`
      );
      testsCompleted++;
    }
    assert.strictEqual(testsCompleted, valuesForTest.length);
    await tableClient.deleteTable();
  });

<<<<<<< HEAD
  it('Should create entity with RowKey containing comma ",", @loki', async () => {
    const tableClient = createAzureDataTablesClient(
      testLocalAzuriteInstance,
      getUniqueName("comma")
    );
    await tableClient.createTable();
    const commaRowEntity = createBasicEntityForTest("comma");
    commaRowEntity.rowKey = "Commas,InRow,Keys";
    const insertedEntityHeaders =
      await tableClient.createEntity<AzureDataTablesTestEntity>(commaRowEntity);
    assert.notStrictEqual(
      insertedEntityHeaders.etag,
      undefined,
      "Did not create entity!"
=======
  it("Should insert entities with null properties, @loki", async () => {
    const tableClient = createAzureDataTablesClient(
      testLocalAzuriteInstance,
      getUniqueName("longstrings")
    );
    await tableClient.createTable();
    const partitionKey = createUniquePartitionKey("nullable");
    const testEntity = createBasicEntityForTest(partitionKey);
    testEntity.nullableString = null;

    try {
      const result1 = await tableClient.createEntity(testEntity);
      assert.notStrictEqual(
        result1.etag,
        null,
        "We should have created the first test entity!"
      );
    } catch (err: any) {
      assert.strictEqual(
        err.statusCode,
        413,
        "We did not get the expected 413 error"
      );
    }

    const entity: AzureDataTablesTestEntity =
      await tableClient.getEntity<AzureDataTablesTestEntity>(
        testEntity.partitionKey,
        testEntity.rowKey
      );

    assert.strictEqual(
      entity.nullableString === undefined,
      true,
      "Null property on retrieved entity should not exist!"
>>>>>>> 31babdaf
    );

    await tableClient.deleteTable();
  });
});<|MERGE_RESOLUTION|>--- conflicted
+++ resolved
@@ -1538,7 +1538,6 @@
     await tableClient.deleteTable();
   });
 
-<<<<<<< HEAD
   it('Should create entity with RowKey containing comma ",", @loki', async () => {
     const tableClient = createAzureDataTablesClient(
       testLocalAzuriteInstance,
@@ -1553,7 +1552,12 @@
       insertedEntityHeaders.etag,
       undefined,
       "Did not create entity!"
-=======
+    );
+
+    await tableClient.deleteTable();
+  });
+      
+
   it("Should insert entities with null properties, @loki", async () => {
     const tableClient = createAzureDataTablesClient(
       testLocalAzuriteInstance,
@@ -1589,7 +1593,6 @@
       entity.nullableString === undefined,
       true,
       "Null property on retrieved entity should not exist!"
->>>>>>> 31babdaf
     );
 
     await tableClient.deleteTable();
