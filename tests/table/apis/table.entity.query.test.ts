--- conflicted
+++ resolved
@@ -978,7 +978,6 @@
             entity.rowKey === "1")
       );
     });
-<<<<<<< HEAD
     await tableClient.deleteTable();
   });
 
@@ -995,15 +994,13 @@
     assert.ok(result.etag);
 
     const queryResult = await tableClient
-      .listEntities<AzureDataTablesTestEntity>({
+      .listEntities<TableTestEntity>({
         queryOptions: {
           filter: `PartitionKey eq '${partitionKey}' and _foo eq 'bar'`
         }
       })
       .next();
     assert.notStrictEqual(queryResult.value, undefined);
-=======
->>>>>>> a28d2266
     await tableClient.deleteTable();
   });
 });