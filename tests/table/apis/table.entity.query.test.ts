--- conflicted
+++ resolved
@@ -1004,56 +1004,8 @@
     await tableClient.deleteTable();
   });
 
-<<<<<<< HEAD
   // issue 1828
-  it("16. should work correctly when query filter single boolean and partition filter, @loki", async () => {
-    const tableClient = createAzureDataTablesClient(
-      testLocalAzuriteInstance,
-      getUniqueName("partwithnot")
-    );
-
-    await tableClient.createTable();
-
-    const result1 = await tableClient.createEntity({
-      partitionKey: `Part1`,
-      rowKey: `1`,
-      foo: "testEntity1"
-    });
-    assert.notStrictEqual(result1.etag, undefined);
-
-    const result2 = await tableClient.createEntity({
-      partitionKey: `Part2`,
-      rowKey: `1`,
-      foo: "testEntity2"
-    });
-    assert.notStrictEqual(result2.etag, undefined);
-
-    const result3 = await tableClient.createEntity({
-      partitionKey: `Part3`,
-      rowKey: `1`,
-      foo: "testEntity3"
-    });
-    assert.notStrictEqual(result3.etag, undefined);
-
-    const maxPageSize = 5;
-    const entities = tableClient.listEntities<TableEntity<{ foo: string }>>({
-      queryOptions: {
-        filter: odata`not (PartitionKey lt 'Part2')`
-      }
-    });
-    let all: TableEntity<{ foo: string }>[] = [];
-    for await (const entity of entities.byPage({
-      maxPageSize
-    })) {
-      all = [...all, ...entity];
-    }
-    assert.strictEqual(all.length, 2);
-    all.forEach((entity) => {
-      assert.ok(
-        entity.partitionKey === `Part2` || entity.partitionKey === `Part3`
-      );
-    });
-=======
+
   it("16. should find guids when using filter with ge, lt, gt and ne, @loki", async () => {
     const tableClient = createAzureDataTablesClient(
       testLocalAzuriteInstance,
@@ -1163,7 +1115,57 @@
       testsCompleted++;
     }
     assert.strictEqual(testsCompleted, queriesAndExpectedResult.length);
->>>>>>> a1527fc0
+    await tableClient.deleteTable();
+  });
+
+  it("17. should work correctly when query filter single boolean and partition filter, @loki", async () => {
+    const tableClient = createAzureDataTablesClient(
+      testLocalAzuriteInstance,
+      getUniqueName("partwithnot")
+    );
+
+    await tableClient.createTable();
+
+    const result1 = await tableClient.createEntity({
+      partitionKey: `Part1`,
+      rowKey: `1`,
+      foo: "testEntity1"
+    });
+    assert.notStrictEqual(result1.etag, undefined);
+
+    const result2 = await tableClient.createEntity({
+      partitionKey: `Part2`,
+      rowKey: `1`,
+      foo: "testEntity2"
+    });
+    assert.notStrictEqual(result2.etag, undefined);
+
+    const result3 = await tableClient.createEntity({
+      partitionKey: `Part3`,
+      rowKey: `1`,
+      foo: "testEntity3"
+    });
+    assert.notStrictEqual(result3.etag, undefined);
+
+    const maxPageSize = 5;
+    const entities = tableClient.listEntities<TableEntity<{ foo: string }>>({
+      queryOptions: {
+        filter: odata`not (PartitionKey lt 'Part2')`
+      }
+    });
+    let all: TableEntity<{ foo: string }>[] = [];
+    for await (const entity of entities.byPage({
+      maxPageSize
+    })) {
+      all = [...all, ...entity];
+    }
+    assert.strictEqual(all.length, 2);
+    all.forEach((entity) => {
+      assert.ok(
+        entity.partitionKey === `Part2` || entity.partitionKey === `Part3`
+      );
+    });
+
     await tableClient.deleteTable();
   });
 });