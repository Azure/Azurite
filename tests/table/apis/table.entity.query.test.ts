--- conflicted
+++ resolved
@@ -1169,54 +1169,6 @@
     await tableClient.deleteTable();
   });
 
-<<<<<<< HEAD
-  it("18. should work when empty field is queried, @loki", async () => {
-    const tableClient = createAzureDataTablesClient(
-      testLocalAzuriteInstance,
-      getUniqueName("emptystringfieldneq")
-    );
-
-    await tableClient.createTable();
-
-    const partitionKey = createUniquePartitionKey("");
-
-    // This should get picked up by the query
-    const result1 = await tableClient.createEntity({
-      partitionKey: partitionKey,
-      rowKey: `1`,
-      foo: "TestFoo",
-    });
-    assert.notStrictEqual(result1.etag, undefined);
-
-    // These next two entities should not
-    const result2 = await tableClient.createEntity({
-      partitionKey: partitionKey,
-      rowKey: `2`,
-      foo: "",
-    });
-    assert.notStrictEqual(result2.etag, undefined);
-
-    const result3 = await tableClient.createEntity({
-      partitionKey: partitionKey,
-      rowKey: `3`
-    });
-    assert.notStrictEqual(result3.etag, undefined);
-
-    const maxPageSize = 5;
-    const entities = tableClient.listEntities<TableEntity<{ foo: string }>>({
-      queryOptions: {
-        filter: `PartitionKey eq '${partitionKey}' and foo ne ''`
-      }
-    });
-    let all: TableEntity<{ foo: string }>[] = [];
-    for await (const entity of entities.byPage({
-      maxPageSize
-    })) {
-      all = [...all, ...entity];
-    }
-    assert.strictEqual(all.length, 1);
-
-=======
   it("18. should return the correct number of results querying with a boolean field regardless of capitalization, @loki", async () => {
     const tableClient = createAzureDataTablesClient(
       testLocalAzuriteInstance,
@@ -1287,7 +1239,53 @@
       testsCompleted++;
     }
     assert.strictEqual(testsCompleted, queriesAndExpectedResult.length);
->>>>>>> 8728cc81
-    await tableClient.deleteTable();
+    await tableClient.deleteTable();
+  });
+
+  it("19. should work when empty field is queried, @loki", async () => {
+    const tableClient = createAzureDataTablesClient(
+      testLocalAzuriteInstance,
+      getUniqueName("emptystringfieldneq")
+    );
+
+    await tableClient.createTable();
+
+    const partitionKey = createUniquePartitionKey("");
+
+    // This should get picked up by the query
+    const result1 = await tableClient.createEntity({
+      partitionKey: partitionKey,
+      rowKey: `1`,
+      foo: "TestFoo",
+    });
+    assert.notStrictEqual(result1.etag, undefined);
+
+    // These next two entities should not
+    const result2 = await tableClient.createEntity({
+      partitionKey: partitionKey,
+      rowKey: `2`,
+      foo: "",
+    });
+    assert.notStrictEqual(result2.etag, undefined);
+
+    const result3 = await tableClient.createEntity({
+      partitionKey: partitionKey,
+      rowKey: `3`
+    });
+    assert.notStrictEqual(result3.etag, undefined);
+
+    const maxPageSize = 5;
+    const entities = tableClient.listEntities<TableEntity<{ foo: string }>>({
+      queryOptions: {
+        filter: `PartitionKey eq '${partitionKey}' and foo ne ''`
+      }
+    });
+    let all: TableEntity<{ foo: string }>[] = [];
+    for await (const entity of entities.byPage({
+      maxPageSize
+    })) {
+      all = [...all, ...entity];
+    }
+    assert.strictEqual(all.length, 1);
   });
 });