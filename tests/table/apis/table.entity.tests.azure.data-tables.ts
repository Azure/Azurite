--- conflicted
+++ resolved
@@ -248,8 +248,7 @@
 
     await tableClient.delete();
   });
-
-<<<<<<< HEAD
+  
   it("should find an entity using a partition key with multiple spaces, @loki", async () => {
     const partitionKey = createUniquePartitionKey() + " with spaces";
     const testEntity: AzureDataTablesTestEntity = createBasicEntityForTest(
@@ -270,7 +269,8 @@
     assert.notStrictEqual(queryResult.value, undefined);
 
     await tableClient.delete();
-=======
+  });
+
   it("should provide a complete query result when using query entities by page, @loki", async () => {
     const partitionKeyForQueryTest = createUniquePartitionKey();
     const totalItems = 20;
@@ -312,6 +312,5 @@
       assert.strictEqual(all[rowKeyChecker].rowKey, rowKeyChecker.toString());
       rowKeyChecker++;
     }
->>>>>>> 3c3a1d39
   });
 });