--- conflicted
+++ resolved
@@ -6,13 +6,7 @@
   odata,
   TableEntity,
   TableClient,
-<<<<<<< HEAD
-  AzureNamedKeyCredential,
-  TableTransaction,
-  TransactionAction
-=======
   TableTransaction
->>>>>>> 02234e5f
 } from "@azure/data-tables";
 import { AzureNamedKeyCredential } from "@azure/core-auth";
 import { configLogger } from "../../../src/common/Logger";
@@ -40,16 +34,15 @@
   let server: TableServer;
   const tableName: string = getUniqueName("datatables");
 
-  const sharedKeyCredential = new AzureNamedKeyCredential(EMULATOR_ACCOUNT_NAME, EMULATOR_ACCOUNT_KEY);
+  const sharedKeyCredential = new AzureNamedKeyCredential(
+    EMULATOR_ACCOUNT_NAME,
+    EMULATOR_ACCOUNT_KEY
+  );
 
   const tableClient = new TableClient(
     `https://${HOST}:${PORT}/${EMULATOR_ACCOUNT_NAME}`,
     tableName,
-<<<<<<< HEAD
-    new AzureNamedKeyCredential(EMULATOR_ACCOUNT_NAME, EMULATOR_ACCOUNT_KEY)
-=======
     sharedKeyCredential
->>>>>>> 02234e5f
   );
 
   const requestOverride = { headers: {} };
@@ -70,7 +63,7 @@
   it("Batch API should return row keys in format understood by @azure/data-tables, @loki", async () => {
     await tableClient.createTable();
     const partitionKey = createUniquePartitionKey();
-    const testEntities: any[] = [
+    const testEntities: AzureDataTablesTestEntity[] = [
       createBasicEntityForTest(partitionKey),
       createBasicEntityForTest(partitionKey),
       createBasicEntityForTest(partitionKey)
@@ -82,15 +75,6 @@
 
     const result = await tableClient.submitTransaction(transaction.actions);
 
-<<<<<<< HEAD
-    const batch: TransactionAction[] = [];
-    for (const entity of testEntities) {
-      batch.push(["create", entity]);
-    }
-
-    const result = await tableClient.submitTransaction(batch);
-=======
->>>>>>> 02234e5f
     assert.ok(result.subResponses[0].rowKey);
     await tableClient.deleteTable();
   });
@@ -99,9 +83,8 @@
   it("Batch API should correctly process LogicApp style update request sequence", async () => {
     await tableClient.createTable();
     const logicAppReproEntity = new LogicAppReproEntity();
-    const insertedEntityHeaders = await tableClient.createEntity<LogicAppReproEntity>(
-      logicAppReproEntity
-    );
+    const insertedEntityHeaders =
+      await tableClient.createEntity<LogicAppReproEntity>(logicAppReproEntity);
     assert.notStrictEqual(insertedEntityHeaders.etag, undefined);
     logicAppReproEntity.sequenceNumber = 1;
     logicAppReproEntity.testString = "1";
@@ -132,14 +115,6 @@
     updatedEntity.sequenceNumber = 2;
 
     // Batch using replace mode
-<<<<<<< HEAD
-    const batch1 = new TableTransaction();
-    batch1.createEntity(batchEntity1);
-    batch1.createEntity(batchEntity2);
-    batch1.updateEntity(updatedEntity, "Replace");
-
-    const result = await tableClient.submitTransaction(batch1.actions);
-=======
     const transaction = new TableTransaction();
 
     transaction.createEntity(batchEntity1);
@@ -148,7 +123,6 @@
 
     const result = await tableClient.submitTransaction(transaction.actions);
 
->>>>>>> 02234e5f
     // batch operations succeeded
     assert.strictEqual(
       result.subResponses[0].status,
@@ -168,20 +142,12 @@
     // we have a new etag from the updated entity
     assert.notStrictEqual(result.subResponses[2].etag, updatedEntity.etag);
 
-<<<<<<< HEAD
-    const batch2 = new TableTransaction();
-    batch2.deleteEntity(batchEntity1.partitionKey, batchEntity1.rowKey);
-    batch2.deleteEntity(batchEntity2.partitionKey, batchEntity2.rowKey);
-
-    const result2 = await tableClient.submitTransaction(batch2.actions);
-=======
     const transaction2 = new TableTransaction();
     transaction2.deleteEntity(batchEntity1.partitionKey, batchEntity1.rowKey);
     transaction2.deleteEntity(batchEntity2.partitionKey, batchEntity2.rowKey);
     transaction2.deleteEntity(updatedEntity.partitionKey, updatedEntity.rowKey);
 
     const result2 = await tableClient.submitTransaction(transaction2.actions);
->>>>>>> 02234e5f
     assert.strictEqual(
       result2.subResponses[0].status,
       204,
@@ -204,9 +170,8 @@
   it("Should return bad request error for incorrectly formatted etags, @loki", async () => {
     await tableClient.createTable();
     const partitionKey = createUniquePartitionKey();
-    const testEntity: AzureDataTablesTestEntity = createBasicEntityForTest(
-      partitionKey
-    );
+    const testEntity: AzureDataTablesTestEntity =
+      createBasicEntityForTest(partitionKey);
 
     const result = await tableClient.createEntity(testEntity);
 
@@ -249,9 +214,8 @@
 
   it("should find an int as a number, @loki", async () => {
     const partitionKey = createUniquePartitionKey();
-    const testEntity: AzureDataTablesTestEntity = createBasicEntityForTest(
-      partitionKey
-    );
+    const testEntity: AzureDataTablesTestEntity =
+      createBasicEntityForTest(partitionKey);
 
     await tableClient.createTable({ requestOptions: { timeout: 60000 } });
     const result = await tableClient.createEntity(testEntity);
@@ -270,9 +234,8 @@
 
   it("should find a long int, @loki", async () => {
     const partitionKey = createUniquePartitionKey();
-    const testEntity: AzureDataTablesTestEntity = createBasicEntityForTest(
-      partitionKey
-    );
+    const testEntity: AzureDataTablesTestEntity =
+      createBasicEntityForTest(partitionKey);
 
     await tableClient.createTable({ requestOptions: { timeout: 60000 } });
     const result = await tableClient.createEntity(testEntity);
@@ -292,9 +255,8 @@
 
   it("should find an entity using a partition key with multiple spaces, @loki", async () => {
     const partitionKey = createUniquePartitionKey() + " with spaces";
-    const testEntity: AzureDataTablesTestEntity = createBasicEntityForTest(
-      partitionKey
-    );
+    const testEntity: AzureDataTablesTestEntity =
+      createBasicEntityForTest(partitionKey);
 
     await tableClient.createTable({ requestOptions: { timeout: 60000 } });
     const result = await tableClient.createEntity(testEntity);
