--- conflicted
+++ resolved
@@ -34,7 +34,10 @@
   let server: TableServer;
   const tableName: string = getUniqueName("datatables");
 
-  const sharedKeyCredential = new AzureNamedKeyCredential(EMULATOR_ACCOUNT_NAME, EMULATOR_ACCOUNT_KEY);
+  const sharedKeyCredential = new AzureNamedKeyCredential(
+    EMULATOR_ACCOUNT_NAME,
+    EMULATOR_ACCOUNT_KEY
+  );
 
   const tableClient = new TableClient(
     `https://${HOST}:${PORT}/${EMULATOR_ACCOUNT_NAME}`,
@@ -58,13 +61,8 @@
   });
 
   it("Batch API should return row keys in format understood by @azure/data-tables, @loki", async () => {
-<<<<<<< HEAD
-    await tableClient.create();
+    await tableClient.createTable();
     const partitionKey = createUniquePartitionKey("");
-=======
-    await tableClient.createTable();
-    const partitionKey = createUniquePartitionKey();
->>>>>>> e1a42aab
     const testEntities: AzureDataTablesTestEntity[] = [
       createBasicEntityForTest(partitionKey),
       createBasicEntityForTest(partitionKey),
@@ -170,18 +168,10 @@
   });
 
   it("Should return bad request error for incorrectly formatted etags, @loki", async () => {
-<<<<<<< HEAD
-    await tableClient.create();
+    await tableClient.createTable();
     const partitionKey = createUniquePartitionKey("");
     const testEntity: AzureDataTablesTestEntity =
       createBasicEntityForTest(partitionKey);
-=======
-    await tableClient.createTable();
-    const partitionKey = createUniquePartitionKey();
-    const testEntity: AzureDataTablesTestEntity = createBasicEntityForTest(
-      partitionKey
-    );
->>>>>>> e1a42aab
 
     const result = await tableClient.createEntity(testEntity);
 
