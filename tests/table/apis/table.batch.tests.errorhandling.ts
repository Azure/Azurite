// Tests in this file are using @azure/data-tables

import * as assert from "assert";
<<<<<<< HEAD
import { TableClient, AzureNamedKeyCredential, TransactionAction } from "@azure/data-tables";
=======
import { TableClient, TableTransaction } from "@azure/data-tables";
import { AzureNamedKeyCredential } from "@azure/core-auth";
>>>>>>> 02234e5f
import { configLogger } from "../../../src/common/Logger";
import TableServer from "../../../src/table/TableServer";
import {
  EMULATOR_ACCOUNT_KEY,
  EMULATOR_ACCOUNT_NAME,
  getUniqueName
} from "../../testutils";
import {
  createBasicEntityForTest
} from "./AzureDataTablesTestEntity";
import {
  createTableServerForTestHttps,
  createUniquePartitionKey,
  HOST,
  PORT
} from "./table.entity.test.utils";

// Set true to enable debug log
configLogger(false);

describe("table Entity APIs test", () => {
  let server: TableServer;

  const requestOverride = { headers: {} };

  before(async () => {
    server = createTableServerForTestHttps();
    await server.start();
    requestOverride.headers = {
      Prefer: "return-content",
      accept: "application/json;odata=fullmetadata"
    };
  });

  after(async () => {
    await server.close();
  });

  it("Batch API should serialize errors according to group transaction spec, @loki", async () => {
    const partitionKey = createUniquePartitionKey();
    const testEntities: any[] = [
      createBasicEntityForTest(partitionKey),
      createBasicEntityForTest(partitionKey),
      createBasicEntityForTest(partitionKey)
    ];

    const sharedKeyCredential = new AzureNamedKeyCredential(EMULATOR_ACCOUNT_NAME, EMULATOR_ACCOUNT_KEY);

    const badTableClient = new TableClient(
      `https://${HOST}:${PORT}/${EMULATOR_ACCOUNT_NAME}`,
      "noExistingTable",
<<<<<<< HEAD
      new AzureNamedKeyCredential(EMULATOR_ACCOUNT_NAME, EMULATOR_ACCOUNT_KEY)
    );

    // await badTableClient.create(); // deliberately do not create table
    const batch: TransactionAction[] = [];
    for (const entity of testEntities) {
      batch.push(["create", entity]);
    }

    try {
      await badTableClient.submitTransaction(batch);
=======
      sharedKeyCredential
    );

    // await badTableClient.create(); // deliberately do not create table
    const transaction = new TableTransaction();
    for (const testEntity of testEntities) {
      transaction.createEntity(testEntity);
    }

    try {
      await badTableClient.submitTransaction(transaction.actions);
>>>>>>> 02234e5f
    } catch (err) {
      assert.strictEqual(err.statusCode, 400);
      assert.strictEqual(err.code, "TableNotFound");
    }
  });

  it("Batch API should reject request with more than 100 transactions, @loki", async () => {
    const partitionKey = createUniquePartitionKey();
    const tableName: string = getUniqueName("datatables");
    const testEntities: any[] = [];
    const TOO_MANY_REQUESTS = 101;
    while (testEntities.length < TOO_MANY_REQUESTS) {
      testEntities.push(createBasicEntityForTest(partitionKey));
    }

    const sharedKeyCredential = new AzureNamedKeyCredential(EMULATOR_ACCOUNT_NAME, EMULATOR_ACCOUNT_KEY);

    const tooManyRequestsClient = new TableClient(
      `https://${HOST}:${PORT}/${EMULATOR_ACCOUNT_NAME}`,
      tableName,
<<<<<<< HEAD
      new AzureNamedKeyCredential(EMULATOR_ACCOUNT_NAME, EMULATOR_ACCOUNT_KEY)
    );

    await tooManyRequestsClient.createTable();
    const batch: TransactionAction[] = [];
    for (const entity of testEntities) {
      batch.push(["create", entity]);
    }

    try {
      await tooManyRequestsClient.submitTransaction(batch);
=======
      sharedKeyCredential
    );

    await tooManyRequestsClient.createTable();

    const transaction = new TableTransaction();
    for (const testEntity of testEntities) {
      transaction.createEntity(testEntity);
    }

    try {
      await tooManyRequestsClient.submitTransaction(transaction.actions);
>>>>>>> 02234e5f
    } catch (err) {
      assert.strictEqual(err.statusCode, 400);
      assert.strictEqual(err.code, "InvalidInput");
    }
  });
});<|MERGE_RESOLUTION|>--- conflicted
+++ resolved
@@ -1,12 +1,8 @@
 // Tests in this file are using @azure/data-tables
 
 import * as assert from "assert";
-<<<<<<< HEAD
-import { TableClient, AzureNamedKeyCredential, TransactionAction } from "@azure/data-tables";
-=======
 import { TableClient, TableTransaction } from "@azure/data-tables";
 import { AzureNamedKeyCredential } from "@azure/core-auth";
->>>>>>> 02234e5f
 import { configLogger } from "../../../src/common/Logger";
 import TableServer from "../../../src/table/TableServer";
 import {
@@ -15,6 +11,7 @@
   getUniqueName
 } from "../../testutils";
 import {
+  AzureDataTablesTestEntity,
   createBasicEntityForTest
 } from "./AzureDataTablesTestEntity";
 import {
@@ -47,30 +44,20 @@
 
   it("Batch API should serialize errors according to group transaction spec, @loki", async () => {
     const partitionKey = createUniquePartitionKey();
-    const testEntities: any[] = [
+    const testEntities: AzureDataTablesTestEntity[] = [
       createBasicEntityForTest(partitionKey),
       createBasicEntityForTest(partitionKey),
       createBasicEntityForTest(partitionKey)
     ];
 
-    const sharedKeyCredential = new AzureNamedKeyCredential(EMULATOR_ACCOUNT_NAME, EMULATOR_ACCOUNT_KEY);
+    const sharedKeyCredential = new AzureNamedKeyCredential(
+      EMULATOR_ACCOUNT_NAME,
+      EMULATOR_ACCOUNT_KEY
+    );
 
     const badTableClient = new TableClient(
       `https://${HOST}:${PORT}/${EMULATOR_ACCOUNT_NAME}`,
       "noExistingTable",
-<<<<<<< HEAD
-      new AzureNamedKeyCredential(EMULATOR_ACCOUNT_NAME, EMULATOR_ACCOUNT_KEY)
-    );
-
-    // await badTableClient.create(); // deliberately do not create table
-    const batch: TransactionAction[] = [];
-    for (const entity of testEntities) {
-      batch.push(["create", entity]);
-    }
-
-    try {
-      await badTableClient.submitTransaction(batch);
-=======
       sharedKeyCredential
     );
 
@@ -82,7 +69,6 @@
 
     try {
       await badTableClient.submitTransaction(transaction.actions);
->>>>>>> 02234e5f
     } catch (err) {
       assert.strictEqual(err.statusCode, 400);
       assert.strictEqual(err.code, "TableNotFound");
@@ -92,30 +78,20 @@
   it("Batch API should reject request with more than 100 transactions, @loki", async () => {
     const partitionKey = createUniquePartitionKey();
     const tableName: string = getUniqueName("datatables");
-    const testEntities: any[] = [];
+    const testEntities: AzureDataTablesTestEntity[] = [];
     const TOO_MANY_REQUESTS = 101;
     while (testEntities.length < TOO_MANY_REQUESTS) {
       testEntities.push(createBasicEntityForTest(partitionKey));
     }
 
-    const sharedKeyCredential = new AzureNamedKeyCredential(EMULATOR_ACCOUNT_NAME, EMULATOR_ACCOUNT_KEY);
+    const sharedKeyCredential = new AzureNamedKeyCredential(
+      EMULATOR_ACCOUNT_NAME,
+      EMULATOR_ACCOUNT_KEY
+    );
 
     const tooManyRequestsClient = new TableClient(
       `https://${HOST}:${PORT}/${EMULATOR_ACCOUNT_NAME}`,
       tableName,
-<<<<<<< HEAD
-      new AzureNamedKeyCredential(EMULATOR_ACCOUNT_NAME, EMULATOR_ACCOUNT_KEY)
-    );
-
-    await tooManyRequestsClient.createTable();
-    const batch: TransactionAction[] = [];
-    for (const entity of testEntities) {
-      batch.push(["create", entity]);
-    }
-
-    try {
-      await tooManyRequestsClient.submitTransaction(batch);
-=======
       sharedKeyCredential
     );
 
@@ -128,7 +104,6 @@
 
     try {
       await tooManyRequestsClient.submitTransaction(transaction.actions);
->>>>>>> 02234e5f
     } catch (err) {
       assert.strictEqual(err.statusCode, 400);
       assert.strictEqual(err.code, "InvalidInput");
