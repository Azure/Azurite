import * as assert from "assert";
import * as Azure from "azure-storage";

import { configLogger } from "../../../src/common/Logger";
import StorageError from "../../../src/table/errors/StorageError";

import TableServer from "../../../src/table/TableServer";
import {
  getUniqueName,
  overrideRequest,
  restoreBuildRequestOptions
} from "../../testutils";
import {
  createBasicEntityForTest,
  createConnectionStringForTest,
  createTableServerForTest
} from "./table.entity.test.utils";
import { TestEntity } from "./TestEntity";

// Set true to enable debug log
configLogger(false);
// For convenience, we have a switch to control the use
// of a local Azurite instance, otherwise we need an
// ENV VAR called AZURE_TABLE_STORAGE added to mocha
// script or launch.json containing
// Azure Storage Connection String (using SAS or Key).
const testLocalAzuriteInstance = true;

describe("table Entity APIs test", () => {
  let server: TableServer;
  const tableService = Azure.createTableService(
    createConnectionStringForTest(testLocalAzuriteInstance)
  );
  // ToDo: added due to problem with batch responses not finishing properly - Need to investigate batch response
  tableService.enableGlobalHttpAgent = true;

  let tableName: string = getUniqueName("table");

  const requestOverride = { headers: {} };

  before(async () => {
    overrideRequest(requestOverride, tableService);
    server = createTableServerForTest();
    tableName = getUniqueName("table");
    await server.start();
    requestOverride.headers = {
      Prefer: "return-content",
      accept: "application/json;odata=fullmetadata"
    };

    const created = new Promise((resolve, reject) => {
      tableService.createTable(tableName, (error, result, response) => {
        if (error) {
          reject();
        } else {
          resolve(response);
        }
      });
    });

    // we need to await here as we now also test against the service
    // which is not as fast as our in memory DBs
    await created.then().catch((createError) => {
      throw new Error("failed to create table");
    });
  });

  after(async () => {
    await server.close();
    restoreBuildRequestOptions(tableService);
  });

  // Simple test in here until we have the full set checked in, as we need
  // a starting point for delete and query entity APIs
  it("Should insert new Entity, @loki", (done) => {
    // https://docs.microsoft.com/en-us/rest/api/storageservices/insert-entity
    const entity = createBasicEntityForTest();
    tableService.insertEntity<TestEntity>(
      tableName,
      entity,
      (error, result, response) => {
        assert.ifError(error);
        assert.strictEqual(response.statusCode, 201);
        if (result !== undefined) {
          const matches = result[".metadata"].etag.match(
            "W/\"datetime'\\d{4}-\\d{2}-\\d{2}T\\d{2}%3A\\d{2}%3A\\d{2}.\\d{7}Z'\""
          );
          assert.notStrictEqual(matches, undefined, "Unable to validate etag");
        }
        assert.notStrictEqual(
          result,
          undefined,
          "did not get expected result object"
        );
        done();
      }
    );
  });

  // Insert entity property with type "Edm.DateTime", server will convert to UTC time
  it("Insert new Entity property with type Edm.DateTime will convert to UTC, @loki", (done) => {
    const timeValue = "2012-01-02T23:00:00";
    const entity = {
      PartitionKey: "part1",
      RowKey: "utctest",
      myValue: timeValue,
      "myValue@odata.type": "Edm.DateTime"
    };

    tableService.insertEntity(
      tableName,
      entity,
      (insertError, insertResult, insertResponse) => {
        if (!insertError) {
          tableService.retrieveEntity<TestEntity>(
            tableName,
            "part1",
            "utctest",
            (error, result) => {
              const insertedEntity: TestEntity = result;
              assert.strictEqual(
                insertedEntity.myValue._.toString(),
                new Date(timeValue + "Z").toString()
              );
              done();
            }
          );
        } else {
          assert.ifError(insertError);
          done();
        }
      }
    );
  });

  // Simple test in here until we have the full set checked in, as we need
  // a starting point for delete and query entity APIs
  it("Should insert new Entity with empty RowKey, @loki", (done) => {
    // https://docs.microsoft.com/en-us/rest/api/storageservices/insert-entity
    const entity = createBasicEntityForTest();
    entity.RowKey._ = "";
    tableService.insertEntity<TestEntity>(
      tableName,
      entity,
      (error, result, response) => {
        assert.ifError(error);
        assert.strictEqual(response.statusCode, 201);
        if (result !== undefined) {
          const matches = result[".metadata"].etag.match(
            "W/\"datetime'\\d{4}-\\d{2}-\\d{2}T\\d{2}%3A\\d{2}%3A\\d{2}.\\d{7}Z'\""
          );
          assert.notStrictEqual(matches, undefined, "Unable to validate etag");
        }
        assert.notStrictEqual(
          result,
          undefined,
          "did not get expected result object"
        );
        done();
      }
    );
  });

  it("Should retrieve entity with empty RowKey, @loki", (done) => {
    const entityInsert = createBasicEntityForTest();
    entityInsert.RowKey._ = "";
    entityInsert.myValue._ = getUniqueName("uniqueValue");
    tableService.insertOrReplaceEntity(
      tableName,
      entityInsert,
      (insertError, insertResult, insertResponse) => {
        if (!insertError) {
          tableService.retrieveEntity<TestEntity>(
            tableName,
            entityInsert.PartitionKey._,
            "",
            (queryError, queryResult, queryResponse) => {
              if (!queryError) {
                if (queryResult && queryResponse) {
                  assert.strictEqual(queryResponse.statusCode, 200);
                  assert.strictEqual(
                    queryResult.myValue._,
                    entityInsert.myValue._
                  );
                  done();
                } else {
                  assert.fail("Test failed to retrieve the entity.");
                }
              } else {
                assert.ifError(queryError);
                done();
              }
            }
          );
        } else {
          assert.ifError(insertError);
          done();
        }
      }
    );
  });

  it("Should delete an Entity using etag wildcard, @loki", (done) => {
    // https://docs.microsoft.com/en-us/rest/api/storageservices/delete-entity1

    const entity = createBasicEntityForTest();
    tableService.insertEntity<TestEntity>(
      tableName,
      entity,
      (error, result, response) => {
        assert.strictEqual(response.statusCode, 201);
        /* https://docs.microsoft.com/en-us/rest/api/storageservices/delete-entity1#request-headers
        If-Match	Required. The client may specify the ETag for the entity on the request in
        order to compare to the ETag maintained by the service for the purpose of optimistic concurrency.
        The delete operation will be performed only if the ETag sent by the client matches the value
        maintained by the server, indicating that the entity has not been modified since it was retrieved by the client.
        To force an unconditional delete, set If-Match to the wildcard character (*). */
        result[".metadata"].etag = "*";
        tableService.deleteEntity(
          tableName,
          result,
          (deleteError, deleteResponse) => {
            assert.ifError(deleteError);
            assert.strictEqual(deleteResponse.statusCode, 204);
            done();
          }
        );
      }
    );
  });

  it("Should not delete an Entity not matching Etag, @loki", (done) => {
    // https://docs.microsoft.com/en-us/rest/api/storageservices/delete-entity1
    const entityInsert = createBasicEntityForTest();
    requestOverride.headers = {
      Prefer: "return-content",
      accept: "application/json;odata=fullmetadata"
    };
    tableService.insertEntity(
      tableName,
      entityInsert,
      (insertError, insertResult, insertResponse) => {
        if (!insertError) {
          requestOverride.headers = {};
          insertResult[".metadata"].etag = insertResult[
            ".metadata"
          ].etag.replace("20", "21"); // test will be valid for 100 years... if it causes problems then, I shall be very proud
          tableService.deleteEntity(
            tableName,
            insertResult,
            (deleteError, deleteResponse) => {
              assert.strictEqual(deleteResponse.statusCode, 412); // Precondition failed
              done();
            }
          );
        } else {
          assert.ifError(insertError);
          done();
        }
      }
    );
  });

  it("Should delete a matching Etag, @loki", (done) => {
    // https://docs.microsoft.com/en-us/rest/api/storageservices/delete-entity1
    const entityInsert = createBasicEntityForTest();
    requestOverride.headers = {
      Prefer: "return-content",
      accept: "application/json;odata=fullmetadata"
    };
    tableService.insertEntity(
      tableName,
      entityInsert,
      (error, result, insertresponse) => {
        if (!error) {
          requestOverride.headers = {};
          tableService.deleteEntity(
            tableName,
            result, // SDK defined entity type...
            (deleteError, deleteResponse) => {
              if (!deleteError) {
                assert.strictEqual(deleteResponse.statusCode, 204); // Precondition succeeded
                done();
              } else {
                assert.ifError(deleteError);
                done();
              }
            }
          );
        } else {
          assert.ifError(error);
          done();
        }
      }
    );
  });

  it("Update an Entity that exists, @loki", (done) => {
    const entityInsert = createBasicEntityForTest();
    tableService.insertEntity(
      tableName,
      entityInsert,
      (error, result, insertresponse) => {
        if (!error) {
          requestOverride.headers = {};
          tableService.replaceEntity(
            tableName,
            {
              PartitionKey: entityInsert.PartitionKey,
              RowKey: entityInsert.RowKey,
              myValue: "newValue"
            },
            (updateError, updateResult, updateResponse) => {
              if (!updateError) {
                assert.strictEqual(updateResponse.statusCode, 204); // Precondition succeeded
                done();
              } else {
                assert.ifError(updateError);
                done();
              }
            }
          );
        } else {
          assert.ifError(error);
          done();
        }
      }
    );
  });

  it("Fails to update an Entity that does not exist, @loki", (done) => {
    const entityToUpdate = createBasicEntityForTest();
    tableService.replaceEntity(
      tableName,
      entityToUpdate,
      (updateError, updateResult, updateResponse) => {
        const castUpdateStatusCode = (updateError as StorageError).statusCode;
        if (updateError) {
          assert.strictEqual(castUpdateStatusCode, 404);
          done();
        } else {
          assert.fail("Test failed to throw the right Error" + updateError);
        }
      }
    );
  });

  it("Should not update an Entity not matching Etag, @loki", (done) => {
    const entityInsert = createBasicEntityForTest();
    requestOverride.headers = {
      Prefer: "return-content",
      accept: "application/json;odata=fullmetadata"
    };
    tableService.insertEntity(
      tableName,
      entityInsert,
      (insertError, insertResult, insertResponse) => {
        if (!insertError) {
          requestOverride.headers = {};
          const entityUpdate = insertResult;
          entityUpdate[".metadata"].etag = insertResult[
            ".metadata"
          ].etag.replace("20", "21"); // test will be valid for 100 years... if it causes problems then, I shall be very proud
          tableService.replaceEntity(
            tableName,
            entityUpdate,
            (updateError, updateResponse) => {
              const castUpdateStatusCode = (updateError as StorageError)
                .statusCode;
              assert.strictEqual(castUpdateStatusCode, 412); // Precondition failed
              done();
            }
          );
        } else {
          assert.ifError(insertError);
          done();
        }
      }
    );
  });

  it("Should update, if Etag matches, @loki", (done) => {
    const entityTemplate = createBasicEntityForTest();
    const entityInsert = {
      PartitionKey: entityTemplate.PartitionKey,
      RowKey: entityTemplate.RowKey,
      myValue: "oldValue"
    };
    requestOverride.headers = {
      Prefer: "return-content",
      accept: "application/json;odata=fullmetadata"
    };
    tableService.insertEntity(
      tableName,
      entityInsert,
      (error, result, insertresponse) => {
        const etagOld = result[".metadata"].etag;
        const entityUpdate = {
          PartitionKey: entityTemplate.PartitionKey,
          RowKey: entityTemplate.RowKey,
          myValue: "oldValueUpdate",
          ".metadata": {
            etag: etagOld
          }
        };
        if (!error) {
          requestOverride.headers = {};
          tableService.replaceEntity(
            tableName,
            entityUpdate,
            (updateError, updateResult, updateResponse) => {
              if (!updateError) {
                assert.strictEqual(updateResponse.statusCode, 204); // Precondition succeeded
                done();
              } else {
                assert.ifError(updateError);
                done();
              }
            }
          );
        } else {
          assert.ifError(error);
          done();
        }
      }
    );
  });

  // https://docs.microsoft.com/en-us/rest/api/storageservices/insert-or-replace-entity
  it("Insert or Replace (upsert) on an Entity that does not exist, @loki", (done) => {
    const entityToInsert = createBasicEntityForTest();
    tableService.insertOrReplaceEntity(
      tableName,
      entityToInsert,
      (updateError, updateResult, updateResponse) => {
        if (updateError) {
          assert.ifError(updateError);
          done();
        } else {
          // x-ms-version:'2018-03-28'
          assert.strictEqual(updateResponse.statusCode, 204);
          tableService.retrieveEntity<TestEntity>(
            tableName,
            entityToInsert.PartitionKey._,
            entityToInsert.RowKey._,
            (error, result) => {
              assert.strictEqual(
                result.myValue._,
                entityToInsert.myValue._,
                "Value was incorrect on retrieved entity"
              );
              done();
            }
          );
        }
      }
    );
  });

  // https://docs.microsoft.com/en-us/rest/api/storageservices/insert-or-replace-entity
  it("Insert or Replace (upsert) on an Entity that exists, @loki", (done) => {
    const upsertEntity = createBasicEntityForTest();
    tableService.insertEntity(tableName, upsertEntity, () => {
      upsertEntity.myValue._ = "updated";
      tableService.insertOrReplaceEntity(
        tableName,
        upsertEntity,
        (updateError, updateResult, updateResponse) => {
          if (updateError) {
            assert.ifError(updateError);
            done();
          } else {
            assert.strictEqual(updateResponse.statusCode, 204);
            tableService.retrieveEntity<TestEntity>(
              tableName,
              upsertEntity.PartitionKey._,
              upsertEntity.RowKey._,
              (error, result) => {
                assert.strictEqual(
                  result.myValue._,
                  upsertEntity.myValue._,
                  "Value was incorrect on retrieved entity"
                );
                done();
              }
            );
          }
        }
      );
    });
  });

  // https://docs.microsoft.com/en-us/rest/api/storageservices/insert-or-merge-entity
  it("Insert or Merge on an Entity that exists, @loki", (done) => {
    const entityInsert = createBasicEntityForTest();
    tableService.insertEntity(
      tableName,
      entityInsert,
      (insertError, insertResult, insertresponse) => {
        entityInsert.myValue._ = "new value";
        if (!insertError) {
          requestOverride.headers = {};
          tableService.insertOrMergeEntity(
            tableName,
            entityInsert,
            (updateError, updateResult, updateResponse) => {
              if (!updateError) {
                assert.strictEqual(updateResponse.statusCode, 204); // Precondition succeeded
                tableService.retrieveEntity<TestEntity>(
                  tableName,
                  entityInsert.PartitionKey._,
                  entityInsert.RowKey._,
                  (error, result) => {
                    assert.strictEqual(
                      result.myValue._,
                      entityInsert.myValue._,
                      "Value was incorrect on retrieved entity"
                    );
                    done();
                  }
                );
              } else {
                assert.ifError(updateError);
                done();
              }
            }
          );
        } else {
          assert.ifError(insertError);
          done();
        }
      }
    );
  });

  it("Insert or Merge on an Entity that does not exist, @loki", (done) => {
    const entityToInsertOrMerge = createBasicEntityForTest();
    tableService.insertOrMergeEntity(
      tableName,
      entityToInsertOrMerge,
      (updateError, updateResult, updateResponse) => {
        if (updateError) {
          assert.ifError(updateError);
          done();
        } else {
          assert.strictEqual(updateResponse.statusCode, 204);
          tableService.retrieveEntity<TestEntity>(
            tableName,
            entityToInsertOrMerge.PartitionKey._,
            entityToInsertOrMerge.RowKey._,
            (error, result) => {
              assert.strictEqual(
                result.myValue._,
                entityToInsertOrMerge.myValue._,
                "Inserted value did not match"
              );
              done();
            }
          );
        }
      }
    );
  });

  // Start of Batch Tests:
  it("Simple Insert Or Replace of a SINGLE entity as a BATCH, @loki", (done) => {
    requestOverride.headers = {
      Prefer: "return-content",
      accept: "application/json;odata=fullmetadata"
    };

    const batchEntity1 = createBasicEntityForTest();

    const entityBatch: Azure.TableBatch = new Azure.TableBatch();
    entityBatch.addOperation("INSERT_OR_REPLACE", batchEntity1); // resulting in PUT

    tableService.executeBatch(
      tableName,
      entityBatch,
      (updateError, updateResult, updateResponse) => {
        if (updateError) {
          assert.ifError(updateError);
          done();
        } else {
          assert.strictEqual(updateResponse.statusCode, 202);
          tableService.retrieveEntity<TestEntity>(
            tableName,
            batchEntity1.PartitionKey._,
            batchEntity1.RowKey._,
            (error, result) => {
              if (error) {
                assert.ifError(error);
              } else if (result) {
                const entity: TestEntity = result;
                assert.strictEqual(entity.myValue._, batchEntity1.myValue._);
              }
              done();
            }
          );
        }
      }
    );
  });

  it("Simple batch test: Inserts multiple entities as a batch, @loki", (done) => {
    requestOverride.headers = {
      Prefer: "return-content",
      accept: "application/json;odata=fullmetadata"
    };
    const batchEntity1 = createBasicEntityForTest();
    const batchEntity2 = createBasicEntityForTest();
    const batchEntity3 = createBasicEntityForTest();

    const entityBatch: Azure.TableBatch = new Azure.TableBatch();
    entityBatch.addOperation("INSERT", batchEntity1, { echoContent: true });
    entityBatch.addOperation("INSERT", batchEntity2, { echoContent: true });
    entityBatch.addOperation("INSERT", batchEntity3, { echoContent: true });

    tableService.executeBatch(
      tableName,
      entityBatch,
      (updateError, updateResult, updateResponse) => {
        if (updateError) {
          assert.ifError(updateError);
          done();
        } else {
          assert.strictEqual(updateResponse.statusCode, 202); // No content
          // Now that QueryEntity is done - validate Entity Properties as follows:
          tableService.retrieveEntity<TestEntity>(
            tableName,
            batchEntity1.PartitionKey._,
            batchEntity1.RowKey._,
            (error, result) => {
              const entity: TestEntity = result;
              assert.strictEqual(entity.myValue._, batchEntity1.myValue._);
              done();
            }
          );
        }
      }
    );
  });

  it("Simple batch test: Delete multiple entities as a batch, @loki", (done) => {
    requestOverride.headers = {
      Prefer: "return-content",
      accept: "application/json;odata=fullmetadata"
    };
    // First insert multiple entities to delete
    const batchEntity1 = createBasicEntityForTest();
    const batchEntity2 = createBasicEntityForTest();
    const batchEntity3 = createBasicEntityForTest();

    assert.notDeepEqual(
      batchEntity1.RowKey,
      batchEntity2.RowKey,
      "failed to create unique test entities 1 & 2"
    );
    assert.notDeepEqual(
      batchEntity1.RowKey,
      batchEntity3.RowKey,
      "failed to create unique test entities 2 & 3"
    );

    const insertEntityBatch: Azure.TableBatch = new Azure.TableBatch();
    insertEntityBatch.addOperation("INSERT", batchEntity1, {
      echoContent: true
    });
    insertEntityBatch.addOperation("INSERT", batchEntity2, {
      echoContent: true
    });
    insertEntityBatch.addOperation("INSERT", batchEntity3, {
      echoContent: true
    });

    const deleteEntityBatch: Azure.TableBatch = new Azure.TableBatch();
    deleteEntityBatch.deleteEntity(batchEntity1);
    deleteEntityBatch.deleteEntity(batchEntity2);
    deleteEntityBatch.deleteEntity(batchEntity3);

    tableService.executeBatch(
      tableName,
      insertEntityBatch,
      (updateError, updateResult, updateResponse) => {
        if (updateError) {
          assert.ifError(updateError);
          done();
        } else {
          assert.strictEqual(updateResponse.statusCode, 202); // No content
          // Now that QueryEntity is done - validate Entity Properties as follows:
          tableService.retrieveEntity<TestEntity>(
            tableName,
            batchEntity1.PartitionKey._,
            batchEntity1.RowKey._,
            (error, result) => {
              if (error) {
                assert.notEqual(error, null);
                done();
              }
              const entity: TestEntity = result;
              assert.strictEqual(entity.myValue._, batchEntity1.myValue._);

              // now that we have confirmed that our test entities are created, we can try to delete them
              tableService.executeBatch(
                tableName,
                deleteEntityBatch,
                (
                  deleteUpdateError,
                  deleteUpdateResult,
                  deleteUpdateResponse
                ) => {
                  if (deleteUpdateError) {
                    assert.ifError(deleteUpdateError);
                    done();
                  } else {
                    assert.strictEqual(deleteUpdateResponse.statusCode, 202); // No content
                    // Now that QueryEntity is done - validate Entity Properties as follows:
                    tableService.retrieveEntity<TestEntity>(
                      tableName,
                      batchEntity1.PartitionKey._,
                      batchEntity1.RowKey._,
                      (finalRetrieveError, finalRetrieveResult) => {
                        const retrieveError: StorageError = finalRetrieveError as StorageError;
                        assert.strictEqual(
                          retrieveError.statusCode,
                          404,
                          "status code was not equal to 404!"
                        );
                        done();
                      }
                    );
                  }
                }
              );
            }
          );
        }
      }
    );
  });

  it("Insert Or Replace multiple entities as a batch, @loki", (done) => {
    requestOverride.headers = {
      Prefer: "return-content",
      accept: "application/json;odata=fullmetadata"
    };

    const batchEntity1 = createBasicEntityForTest();
    const batchEntity2 = createBasicEntityForTest();
    const batchEntity3 = createBasicEntityForTest();

    const entityBatch: Azure.TableBatch = new Azure.TableBatch();
    entityBatch.addOperation("INSERT_OR_REPLACE", batchEntity1);
    entityBatch.addOperation("INSERT_OR_REPLACE", batchEntity2);
    entityBatch.addOperation("INSERT_OR_REPLACE", batchEntity3);

    tableService.executeBatch(
      tableName,
      entityBatch,
      (updateError, updateResult, updateResponse) => {
        if (updateError) {
          assert.ifError(updateError);
          done();
        } else {
          assert.strictEqual(updateResponse.statusCode, 202);
          tableService.retrieveEntity<TestEntity>(
            tableName,
            batchEntity1.PartitionKey._,
            batchEntity1.RowKey._,
            (error, result) => {
              if (error) {
                assert.ifError(error);
              } else if (result) {
                const entity: TestEntity = result;
                assert.strictEqual(entity.myValue._, batchEntity1.myValue._);
              }
              done();
            }
          );
        }
      }
    );
  });

  it("Insert Or Merge multiple entities as a batch, @loki", (done) => {
    requestOverride.headers = {
      Prefer: "return-content",
      accept: "application/json;odata=fullmetadata"
    };
    const batchEntity1 = createBasicEntityForTest();
    const batchEntity2 = createBasicEntityForTest();
    const batchEntity3 = createBasicEntityForTest();

    const entityBatch: Azure.TableBatch = new Azure.TableBatch();
    entityBatch.addOperation("INSERT_OR_MERGE", batchEntity1);
    entityBatch.addOperation("INSERT_OR_MERGE", batchEntity2);
    entityBatch.addOperation("INSERT_OR_MERGE", batchEntity3);

    tableService.executeBatch(
      tableName,
      entityBatch,
      (updateError, updateResult, updateResponse) => {
        if (updateError) {
          assert.ifError(updateError);
          done();
        } else {
          assert.strictEqual(updateResponse.statusCode, 202);
          tableService.retrieveEntity<TestEntity>(
            tableName,
            batchEntity1.PartitionKey._,
            batchEntity1.RowKey._,
            (error, result) => {
              if (error) {
                assert.ifError(error);
              } else if (result) {
                const entity: TestEntity = result;
                assert.strictEqual(entity.myValue._, batchEntity1.myValue._);
              }
              done();
            }
          );
        }
      }
    );
  });

  it("Insert and Update entity via a batch, @loki", (done) => {
    requestOverride.headers = {
      Prefer: "return-content",
      accept: "application/json;odata=fullmetadata"
    };
    const batchEntity1 = createBasicEntityForTest();

    tableService.insertEntity(
      tableName,
      batchEntity1,
      (initialInsertError, initialInsertResult) => {
        assert.ifError(initialInsertError);
        const batchEntity2 = createBasicEntityForTest();
        const entityBatch: Azure.TableBatch = new Azure.TableBatch();
        entityBatch.addOperation("INSERT", batchEntity2, { echoContent: true });
        batchEntity1.myValue._ = "value2";
        entityBatch.replaceEntity(batchEntity1);

        tableService.executeBatch(
          tableName,
          entityBatch,
          (updateError, updateResult, updateResponse) => {
            if (updateError) {
              assert.ifError(updateError);
              done();
            } else {
              assert.strictEqual(updateResponse.statusCode, 202);
              tableService.retrieveEntity<TestEntity>(
                tableName,
                batchEntity1.PartitionKey._,
                batchEntity1.RowKey._,
                (error, result) => {
                  if (error) {
                    assert.ifError(error);
                    done();
                  } else if (result) {
                    const entity: TestEntity = result;
                    assert.strictEqual(
                      entity.myValue._,
                      batchEntity1.myValue._
                    );
                  }
                  done();
                }
              );
            }
          }
        );
      }
    );
  });

  it("Insert and Merge entity via a batch, @loki", (done) => {
    requestOverride.headers = {
      Prefer: "return-content",
      accept: "application/json;odata=fullmetadata"
    };
    const batchEntity1 = createBasicEntityForTest();
    tableService.insertEntity(
      tableName,
      batchEntity1,
      (initialInsertError, initialInsertResult) => {
        assert.ifError(initialInsertError);
        const batchEntity2 = createBasicEntityForTest();
        const entityBatch: Azure.TableBatch = new Azure.TableBatch();
        entityBatch.addOperation("INSERT", batchEntity2, { echoContent: true });
        batchEntity1.myValue._ = "value2";
        entityBatch.mergeEntity(batchEntity1);

        tableService.executeBatch(
          tableName,
          entityBatch,
          (updateError, updateResult, updateResponse) => {
            if (updateError) {
              assert.ifError(updateError);
              done();
            } else {
              assert.strictEqual(updateResponse.statusCode, 202);
              tableService.retrieveEntity<TestEntity>(
                tableName,
                batchEntity1.PartitionKey._,
                batchEntity1.RowKey._,
                (error, result) => {
                  if (error) {
                    assert.ifError(error);
                  } else if (result) {
                    const entity: TestEntity = result;
                    assert.strictEqual(
                      entity.myValue._,
                      batchEntity1.myValue._
                    );
                  }
                  done();
                }
              );
            }
          }
        );
      }
    );
  });

  it("Insert and Delete entity via a batch, @loki", (done) => {
    requestOverride.headers = {
      Prefer: "return-content",
      accept: "application/json;odata=fullmetadata"
    };
    const batchEntity1 = createBasicEntityForTest();
    tableService.insertEntity(
      tableName,
      batchEntity1,
      (initialInsertError, initialInsertResult) => {
        assert.ifError(initialInsertError);

        const batchEntity2 = createBasicEntityForTest();
        // Should fail
        // The batch request contains multiple changes with same row key. An entity can appear only once in a batch request.
        const entityBatch: Azure.TableBatch = new Azure.TableBatch();
        entityBatch.addOperation("INSERT", batchEntity2, { echoContent: true });
        entityBatch.deleteEntity(batchEntity1);

        tableService.executeBatch(
          tableName,
          entityBatch,
          (updateError, updateResult, updateResponse) => {
            if (updateError) {
              assert.ifError(updateError);
              done();
            } else {
              assert.strictEqual(updateResponse.statusCode, 202);
              tableService.retrieveEntity<TestEntity>(
                tableName,
                batchEntity1.PartitionKey._,
                batchEntity1.RowKey._,
                (error, result) => {
                  const retrieveError: StorageError = error as StorageError;
                  assert.strictEqual(
                    retrieveError.statusCode,
                    404,
                    "status code was not equal to 404!"
                  );
                  done();
                }
              );
            }
          }
        );
      }
    );
  });

  it("Query / Retrieve single entity via a batch, requestion Options undefined / default @loki", (done) => {
    requestOverride.headers = {
      Prefer: "return-content",
      accept: "application/json;odata=fullmetadata"
    };
    const batchEntity1 = createBasicEntityForTest();

    tableService.insertEntity(tableName, batchEntity1, (error, result) => {
      const entityBatch: Azure.TableBatch = new Azure.TableBatch();
      entityBatch.retrieveEntity(
        batchEntity1.PartitionKey._,
        batchEntity1.RowKey._
      );

      tableService.executeBatch(
        tableName,
        entityBatch,
        (updateError, updateResult, updateResponse) => {
          if (updateError) {
            assert.ifError(updateError);
            done();
          } else {
            assert.strictEqual(updateResponse.statusCode, 202);
            const batchRetrieveEntityResult = updateResponse.body
              ? updateResponse.body
              : "";
            assert.notEqual(batchRetrieveEntityResult.indexOf("value1"), -1);
            done();
          }
        }
      );
    });
  });

  it("Single Delete entity via a batch, @loki", (done) => {
    requestOverride.headers = {
      Prefer: "return-content",
      accept: "application/json;odata=fullmetadata"
    };
    const batchEntity1 = createBasicEntityForTest();

    tableService.insertEntity<TestEntity>(tableName, batchEntity1, () => {
      const entityBatch: Azure.TableBatch = new Azure.TableBatch();
      entityBatch.deleteEntity(batchEntity1);

      tableService.executeBatch(
        tableName,
        entityBatch,
        (updateError, updateResult, updateResponse) => {
          if (updateError) {
            assert.ifError(updateError);
            done();
          } else {
            assert.strictEqual(updateResponse.statusCode, 202);
            tableService.retrieveEntity<TestEntity>(
              tableName,
              batchEntity1.PartitionKey._,
              batchEntity1.RowKey._,
              (error: any, result) => {
                assert.strictEqual(
                  error.statusCode,
                  404,
                  "status code was not equal to 404!"
                );
                done();
              }
            );
          }
        }
      );
    });
  });

  // this covers the following issues
  // https://github.com/Azure/Azurite/issues/750
  // https://github.com/Azure/Azurite/issues/733
  // https://github.com/Azure/Azurite/issues/745
  it("Operates on batch items with complex row keys, @loki", (done) => {
    requestOverride.headers = {
      Prefer: "return-content",
      accept: "application/json;odata=fullmetadata"
    };
    const insertEntity1 = createBasicEntityForTest();
    insertEntity1.RowKey._ = "8b0a63c8-9542-49d8-9dd2-d7af9fa8790f_0B";
    const insertEntity2 = createBasicEntityForTest();
    insertEntity2.RowKey._ = "8b0a63c8-9542-49d8-9dd2-d7af9fa8790f_0C";
    const insertEntity3 = createBasicEntityForTest();
    insertEntity3.RowKey._ = "8b0a63c8-9542-49d8-9dd2-d7af9fa8790f_0D";
    const insertEntity4 = createBasicEntityForTest();
    insertEntity4.RowKey._ = "8b0a63c8-9542-49d8-9dd2-d7af9fa8790f_0E";

    tableService.insertEntity<TestEntity>(tableName, insertEntity1, () => {
      tableService.insertEntity<TestEntity>(tableName, insertEntity2, () => {
        const entityBatch: Azure.TableBatch = new Azure.TableBatch();
        entityBatch.insertEntity(insertEntity3, { echoContent: true });
        entityBatch.insertEntity(insertEntity4, {});
        entityBatch.deleteEntity(insertEntity1);
        entityBatch.deleteEntity(insertEntity2);
        tableService.executeBatch(
          tableName,
          entityBatch,
          (batchError, batchResult, batchResponse) => {
            if (batchError) {
              assert.ifError(batchError);
              done();
            } else {
              assert.strictEqual(batchResponse.statusCode, 202);
              tableService.retrieveEntity<TestEntity>(
                tableName,
                insertEntity3.PartitionKey._,
                insertEntity3.RowKey._,
                (error: any, result, response) => {
                  assert.strictEqual(
                    response.statusCode,
                    200,
                    "We did not find the 3rd entity!"
                  );
                  tableService.retrieveEntity<TestEntity>(
                    tableName,
                    insertEntity4.PartitionKey._,
                    insertEntity4.RowKey._,
                    (error2: any, result2, response2) => {
                      assert.strictEqual(
                        response2.statusCode,
                        200,
                        "We did not find the 4th entity!"
                      );
                      tableService.retrieveEntity<TestEntity>(
                        tableName,
                        insertEntity1.PartitionKey._,
                        insertEntity1.RowKey._,
                        (error3: any, result3, response3) => {
                          assert.strictEqual(
                            response3.statusCode,
                            404,
                            "We did not delete the 1st entity!"
                          );
                          tableService.retrieveEntity<TestEntity>(
                            tableName,
                            insertEntity2.PartitionKey._,
                            insertEntity2.RowKey._,
                            (error4: any, result4, response4) => {
                              assert.strictEqual(
                                response4.statusCode,
                                404,
                                "We did not delete the 2nd entity!"
                              );
                              done();
                            }
                          );
                        }
                      );
                    }
                  );
                }
              );
            }
          }
        );
      });
    });
  });

  // this covers https://github.com/Azure/Azurite/issues/741
  it("Operates on batch items with complex partition keys, @loki", (done) => {
    requestOverride.headers = {
      Prefer: "return-content",
      accept: "application/json;odata=fullmetadata"
    };
    const insertEntity1 = createBasicEntityForTest();
    insertEntity1.PartitionKey._ =
      "@DurableTask.AzureStorage.Tests.AzureStorageScenarioTests+Orchestrations+AutoStartOrchestration+Responder";
    const insertEntity2 = createBasicEntityForTest();
    insertEntity2.PartitionKey._ =
      "@DurableTask.AzureStorage.Tests.AzureStorageScenarioTests+Orchestrations+AutoStartOrchestration+Responder";
    const insertEntity3 = createBasicEntityForTest();
    insertEntity3.PartitionKey._ =
      "@DurableTask.AzureStorage.Tests.AzureStorageScenarioTests+Orchestrations+AutoStartOrchestration+Responder";
    const insertEntity4 = createBasicEntityForTest();
    insertEntity4.PartitionKey._ =
      "@DurableTask.AzureStorage.Tests.AzureStorageScenarioTests+Orchestrations+AutoStartOrchestration+Responder";

    tableService.insertEntity<TestEntity>(tableName, insertEntity1, () => {
      tableService.insertEntity<TestEntity>(tableName, insertEntity2, () => {
        const entityBatch: Azure.TableBatch = new Azure.TableBatch();
        entityBatch.insertEntity(insertEntity3, { echoContent: true });
        entityBatch.insertEntity(insertEntity4, {});
        entityBatch.deleteEntity(insertEntity1);
        entityBatch.deleteEntity(insertEntity2);
        tableService.executeBatch(
          tableName,
          entityBatch,
          (batchError, batchResult, batchResponse) => {
            if (batchError) {
              assert.ifError(batchError);
              done();
            } else {
              assert.strictEqual(batchResponse.statusCode, 202);
              tableService.retrieveEntity<TestEntity>(
                tableName,
                insertEntity3.PartitionKey._,
                insertEntity3.RowKey._,
                (error: any, result, response) => {
                  assert.strictEqual(
                    response.statusCode,
                    200,
                    "We did not find the 3rd entity!"
                  );
                  tableService.retrieveEntity<TestEntity>(
                    tableName,
                    insertEntity4.PartitionKey._,
                    insertEntity4.RowKey._,
                    (error2: any, result2, response2) => {
                      assert.strictEqual(
                        response2.statusCode,
                        200,
                        "We did not find the 4th entity!"
                      );
                      tableService.retrieveEntity<TestEntity>(
                        tableName,
                        insertEntity1.PartitionKey._,
                        insertEntity1.RowKey._,
                        (error3: any, result3, response3) => {
                          assert.strictEqual(
                            response3.statusCode,
                            404,
                            "We did not delete the 1st entity!"
                          );
                          tableService.retrieveEntity<TestEntity>(
                            tableName,
                            insertEntity2.PartitionKey._,
                            insertEntity2.RowKey._,
                            (error4: any, result4, response4) => {
                              assert.strictEqual(
                                response4.statusCode,
                                404,
                                "We did not delete the 2nd entity!"
                              );
                              done();
                            }
                          );
                        }
                      );
                    }
                  );
                }
              );
            }
          }
        );
      });
    });
  });

  it("Ensure Valid Etag format from Batch, @loki", (done) => {
    requestOverride.headers = {
      Prefer: "return-content",
      accept: "application/json;odata=fullmetadata"
    };
    const batchEntity1 = createBasicEntityForTest();

    tableService.insertEntity<TestEntity>(tableName, batchEntity1, () => {
      const batchEntity2 = createBasicEntityForTest();
      const entityBatch: Azure.TableBatch = new Azure.TableBatch();
      entityBatch.addOperation("INSERT", batchEntity2, { echoContent: true });
      batchEntity1.myValue._ = "value2";
      entityBatch.mergeEntity(batchEntity1);

      tableService.executeBatch(
        tableName,
        entityBatch,
        (updateError, updateResult, updateResponse) => {
          if (updateError) {
            assert.ifError(updateError);
            done();
          } else {
            assert.strictEqual(updateResponse.statusCode, 202);
            tableService.retrieveEntity<TestEntity>(
              tableName,
              batchEntity1.PartitionKey._,
              batchEntity1.RowKey._,
              (error, result, response) => {
                if (error) {
                  assert.ifError(error);
                } else if (result) {
                  const entity: TestEntity = result;
                  assert.strictEqual(entity.myValue._, batchEntity1.myValue._);

                  if (response !== null) {
                    const body: any = response?.body;
                    assert.notStrictEqual(body, null, "response empty");
                    if (body != null) {
                      assert.strictEqual(
                        body["odata.etag"].match(/(%3A)/).length,
                        2,
                        "did not find the expected number of escaped sequences"
                      );
                    }
                  }
                }
                done();
              }
            );
          }
        }
      );
    });
  });

  it("Should have a valid OData Metadata value when inserting an entity, @loki", (done) => {
    // https://docs.microsoft.com/en-us/rest/api/storageservices/insert-entity
    const entityInsert = createBasicEntityForTest();
    requestOverride.headers = {
      Prefer: "return-content",
      accept: "application/json;odata=fullmetadata"
    };
    tableService.insertEntity(
      tableName,
      entityInsert,
      (error, result, insertresponse) => {
        if (
          !error &&
          insertresponse !== undefined &&
          insertresponse.body !== undefined
        ) {
          const body = insertresponse.body as object;
          const meta: string = body["odata.metadata" as keyof object];
          assert.strictEqual(meta.endsWith("/@Element"), true);
          done();
        } else {
          assert.ifError(error);
          done();
        }
      }
    );
  });

<<<<<<< HEAD
  // ToDo: Move to Table level tests
  it("Should have a valid OData Metadata value when inserting a table, @loki", (done) => {
=======
  it("Can create entities with empty string for row and partition key, @loki", (done) => {
>>>>>>> 52076e47
    requestOverride.headers = {
      Prefer: "return-content",
      accept: "application/json;odata=fullmetadata"
    };
<<<<<<< HEAD
    const newTableName: string = getUniqueName("table");
    tableService.createTable(newTableName, (error, result, response) => {
      if (
        !error &&
        result !== undefined &&
        response !== undefined &&
        response.body !== undefined
      ) {
        const body = response.body as object;
        const meta: string = body["odata.metadata" as keyof object];
        // service response for this operation ends with /@Element
        assert.strictEqual(meta.endsWith("/@Element"), true);
        done();
      } else {
        assert.ifError(error);
        done();
      }
    });
  });

  // add test case for #794 table level query
  // {"options":{"queryOptions":{"format":"application/json;odata=minimalmetadata","filter":"(TableName ge 'aaa1') and (TableName le 'aaa2')"}

  // see #7
=======

    const emptyKeysEntity = createBasicEntityForTest();
    emptyKeysEntity.PartitionKey._ = "";
    emptyKeysEntity.RowKey._ = "";

    tableService.insertEntity<TestEntity>(
      tableName,
      emptyKeysEntity,
      (updateError, updateResult, updateResponse) => {
        if (updateError) {
          assert.ifError(updateError);
          done();
        } else {
          assert.strictEqual(updateResponse.statusCode, 201);
          tableService.retrieveEntity<TestEntity>(
            tableName,
            "",
            "",
            (error, result, response) => {
              if (error) {
                assert.ifError(error);
              } else if (result) {
                const entity: TestEntity = result;
                assert.equal(entity.myValue._, emptyKeysEntity.myValue._);
              }
              done();
            }
          );
        }
      }
    );
  });
>>>>>>> 52076e47
});<|MERGE_RESOLUTION|>--- conflicted
+++ resolved
@@ -1312,17 +1312,8 @@
     );
   });
 
-<<<<<<< HEAD
   // ToDo: Move to Table level tests
   it("Should have a valid OData Metadata value when inserting a table, @loki", (done) => {
-=======
-  it("Can create entities with empty string for row and partition key, @loki", (done) => {
->>>>>>> 52076e47
-    requestOverride.headers = {
-      Prefer: "return-content",
-      accept: "application/json;odata=fullmetadata"
-    };
-<<<<<<< HEAD
     const newTableName: string = getUniqueName("table");
     tableService.createTable(newTableName, (error, result, response) => {
       if (
@@ -1343,12 +1334,11 @@
     });
   });
 
-  // add test case for #794 table level query
-  // {"options":{"queryOptions":{"format":"application/json;odata=minimalmetadata","filter":"(TableName ge 'aaa1') and (TableName le 'aaa2')"}
-
-  // see #7
-=======
-
+  it("Can create entities with empty string for row and partition key, @loki", (done) => {
+    requestOverride.headers = {
+      Prefer: "return-content",
+      accept: "application/json;odata=fullmetadata"
+    };
     const emptyKeysEntity = createBasicEntityForTest();
     emptyKeysEntity.PartitionKey._ = "";
     emptyKeysEntity.RowKey._ = "";
@@ -1371,7 +1361,7 @@
                 assert.ifError(error);
               } else if (result) {
                 const entity: TestEntity = result;
-                assert.equal(entity.myValue._, emptyKeysEntity.myValue._);
+                assert.strictEqual(entity.myValue._, emptyKeysEntity.myValue._);
               }
               done();
             }
@@ -1380,5 +1370,6 @@
       }
     );
   });
->>>>>>> 52076e47
+  // add test case for #794 table level query
+  // {"options":{"queryOptions":{"format":"application/json;odata=minimalmetadata","filter":"(TableName ge 'aaa1') and (TableName le 'aaa2')"}
 });