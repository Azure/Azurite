--- conflicted
+++ resolved
@@ -14,7 +14,7 @@
 } from "../../testutils";
 
 // Set true to enable debug log
-configLogger(false);
+configLogger(true);
 
 describe("table Entity APIs test", () => {
   // TODO: Create a server factory as tests utils
@@ -319,7 +319,6 @@
     );
   });
 
-<<<<<<< HEAD
   it("Merge an Entity that exists, @loki", done => {
     const entityInsert = {
       PartitionKey: "part1",
@@ -354,128 +353,12 @@
     );
   });
 
-  it("Merge Entity that does not exists, @loki", done => {
-    const notExistingEntity = {
-      PartitionKey: "part1",
-      RowKey: "row7",
-      myValue: "newValue"
-    };
-
-    tableService.mergeEntity(
-      tableName,
-      notExistingEntity,
-      (mergeError, mergeResult, mergeResponse) => {
-        const castMergeStatusCode = (mergeError as StorageError).statusCode;
-        if (mergeError) {
-          assert.equal(castMergeStatusCode, 409);
-          done();
-        } else {
-          assert.fail("Test failed to throw the right Error" + mergeError);
-        }
-      }
-    );
-  });
-
-  it("Should not merge an Entity not matching Etag, @loki", done => {
-    const entityInsert = {
-      PartitionKey: "part1",
-      RowKey: "row8",
+  it("Should merge, if Etag matches, @loki", done => {
+    const entityInsert = {
+      PartitionKey: "part1",
+      RowKey: "row9",
       myValue: "oldValue"
     };
-    const entityMerge = {
-      PartitionKey: "part1",
-      RowKey: "row8",
-      myValue: "oldValueUpdate",
-      ".metadata": {
-        etag: "0x2252C97588D4000"
-      }
-    };
-=======
-  it("Insert or Replace (upsert) on an Entity that does not exist, @loki", done => {
-    requestOverride.headers = {
-      Prefer: "return-content",
-      accept: "application/json;odata=fullmetadata"
-    };
-    tableService.insertOrReplaceEntity(
-      tableName,
-      {
-        PartitionKey: "part1",
-        RowKey: "row6",
-        myValue: "firstValue"
-      },
-      (updateError, updateResult, updateResponse) => {
-        if (updateError) {
-          assert.ifError(updateError);
-          done();
-        } else {
-          assert.equal(updateResponse.statusCode, 204); // No content
-          // TODO When QueryEntity is done - validate Entity Properties
-          done();
-        }
-      }
-    );
-  });
-
-  it("Insert or Replace (upsert) on an Entity that exists, @loki", done => {
->>>>>>> 936e6981
-    requestOverride.headers = {
-      Prefer: "return-content",
-      accept: "application/json;odata=fullmetadata"
-    };
-<<<<<<< HEAD
-    tableService.insertEntity(
-      tableName,
-      entityInsert,
-      (insertError, insertResult, insertResponse) => {
-        if (!insertError) {
-          requestOverride.headers = {};
-          tableService.mergeEntity(
-            tableName,
-            entityMerge,
-            (mergeError, mergeResponse) => {
-              const castMergeStatusCode = (mergeError as StorageError)
-                .statusCode;
-              assert.equal(castMergeStatusCode, 412); // Precondition failed
-              done();
-            }
-          );
-        } else {
-          assert.ifError(insertError);
-=======
-    tableService.insertOrReplaceEntity(
-      tableName,
-      {
-        PartitionKey: "part1",
-        RowKey: "row6",
-        myValue: "newValue"
-      },
-      (updateError, updateResult, updateResponse) => {
-        if (updateError) {
-          assert.ifError(updateError);
-          done();
-        } else {
-          assert.equal(updateResponse.statusCode, 204); // No content
-          // TODO When QueryEntity is done - validate Entity Properties
->>>>>>> 936e6981
-          done();
-        }
-      }
-    );
-  });
-
-<<<<<<< HEAD
-  it("Should merge, if Etag matches, @loki", done => {
-    const entityInsert = {
-      PartitionKey: "part1",
-      RowKey: "row9",
-=======
-  it("Insert or Merge on an Entity that exists, @loki", done => {
-    const entityInsert = {
-      PartitionKey: "part1",
-      RowKey: "merge1",
->>>>>>> 936e6981
-      myValue: "oldValue"
-    };
     requestOverride.headers = {
       Prefer: "return-content",
       accept: "application/json;odata=fullmetadata"
@@ -484,7 +367,6 @@
       tableName,
       entityInsert,
       (error, result, insertresponse) => {
-<<<<<<< HEAD
         const etagOld = result[".metadata"].etag;
         const entityMerge = {
           PartitionKey: "part1",
@@ -503,7 +385,85 @@
               if (!updateError) {
                 assert.equal(updateResponse.statusCode, 204); // Precondition succeeded
                 //TODO check if entity was merged properly
-=======
+                done();
+              } else {
+                assert.ifError(updateError);
+                done();
+              }
+            }
+          );
+        } else {
+          assert.ifError(error);
+          done();
+        }
+      }
+    );
+  });
+
+  it("Insert or Replace (upsert) on an Entity that does not exist, @loki", done => {
+    requestOverride.headers = {
+      Prefer: "return-content",
+      accept: "application/json;odata=fullmetadata"
+    };
+    tableService.insertOrReplaceEntity(
+      tableName,
+      {
+        PartitionKey: "part1",
+        RowKey: "row6",
+        myValue: "firstValue"
+      },
+      (updateError, updateResult, updateResponse) => {
+        if (updateError) {
+          assert.ifError(updateError);
+          done();
+        } else {
+          assert.equal(updateResponse.statusCode, 204); // No content
+          // TODO When QueryEntity is done - validate Entity Properties
+          done();
+        }
+      }
+    );
+  });
+
+  it("Insert or Replace (upsert) on an Entity that exists, @loki", done => {
+    requestOverride.headers = {
+      Prefer: "return-content",
+      accept: "application/json;odata=fullmetadata"
+    };
+    tableService.insertOrReplaceEntity(
+      tableName,
+      {
+        PartitionKey: "part1",
+        RowKey: "row6",
+        myValue: "newValue"
+      },
+      (updateError, updateResult, updateResponse) => {
+        if (updateError) {
+          assert.ifError(updateError);
+          done();
+        } else {
+          assert.equal(updateResponse.statusCode, 204); // No content
+          // TODO When QueryEntity is done - validate Entity Properties
+          done();
+        }
+      }
+    );
+  });
+
+  it("Insert or Merge on an Entity that exists, @loki", done => {
+    const entityInsert = {
+      PartitionKey: "part1",
+      RowKey: "merge1",
+      myValue: "oldValue"
+    };
+    requestOverride.headers = {
+      Prefer: "return-content",
+      accept: "application/json;odata=fullmetadata"
+    };
+    tableService.insertEntity(
+      tableName,
+      entityInsert,
+      (error, result, insertresponse) => {
         const entityUpdate = {
           PartitionKey: "part1",
           RowKey: "merge1",
@@ -518,7 +478,6 @@
               if (!updateError) {
                 assert.equal(updateResponse.statusCode, 204); // Precondition succeeded
                 // TODO When QueryEntity is done - validate Entity Properties
->>>>>>> 936e6981
                 done();
               } else {
                 assert.ifError(updateError);
@@ -533,8 +492,6 @@
       }
     );
   });
-<<<<<<< HEAD
-=======
 
   it("Insert or Merge on an Entity that does not exist, @loki", done => {
     requestOverride.headers = {
@@ -560,5 +517,4 @@
       }
     );
   });
->>>>>>> 936e6981
 });