--- conflicted
+++ resolved
@@ -43,14 +43,8 @@
       double: -123.01,
       bool: true,
       date: "2020-01-01T00:00:00.000Z",
-<<<<<<< HEAD
-      guid: Buffer.from("00000000-0000-0000-0000-000000000000").toString(
-        "base64"
-      ),
-=======
       microsecondDate: "2023-01-01T00:00:00.000000Z",
       guid: Buffer.from("00000000-0000-0000-0000-000000000000").toString("base64"),
->>>>>>> fb3e85a2
       guidLegacy: "00000000-0000-0000-0000-000000000000",
       binary: Buffer.from("binaryData").toString("base64"),
       emptyString: ""
@@ -276,10 +270,6 @@
           "guidLegacy ne guid'22222222-2222-2222-2222-222222222222'",
         expectedResult: true
       }
-<<<<<<< HEAD
-    ]);
-  });
-=======
     ])
 
     runTestCases("DateTimes", referenceEntity, [
@@ -405,7 +395,6 @@
       }
     ])
   })
->>>>>>> fb3e85a2
 
   describe("Regression Tests", () => {
     runTestCases("Issue #1929: Querying non-existent fields", referenceEntity, [
