import {
  Aborter,
  BlobURL,
  BlockBlobURL,
  ContainerURL,
  downloadBlobToBuffer,
  ServiceURL,
  SharedKeyCredential,
  StorageURL,
  uploadFileToBlockBlob,
  uploadStreamToBlockBlob
} from "@azure/storage-blob";
import assert = require("assert");
import * as fs from "fs";
import { join } from "path";
import { PassThrough } from "stream";

import { configLogger } from "../../src/common/Logger";
import BlobTestServerFactory from "../BlobTestServerFactory";
import {
  createRandomLocalFile,
  EMULATOR_ACCOUNT_KEY,
  EMULATOR_ACCOUNT_NAME,
  getUniqueName,
  readStreamToLocalFile,
  rmRecursive
} from "../testutils";

// Set true to enable debug log
configLogger(false);

// tslint:disable:no-empty
describe("BlockBlobHighlevel", () => {
  const factory = new BlobTestServerFactory();
  // Loose model to bypass if-match header used by download retry
  const server = factory.createServer(true);

  const baseURL = `http://${server.config.host}:${server.config.port}/devstoreaccount1`;
  const serviceURL = new ServiceURL(
    baseURL,
    StorageURL.newPipeline(
      new SharedKeyCredential(EMULATOR_ACCOUNT_NAME, EMULATOR_ACCOUNT_KEY),
      {
        retryOptions: { maxTries: 1 }
      }
    )
  );

  let containerName = getUniqueName("container");
  let containerURL = ContainerURL.fromServiceURL(serviceURL, containerName);
  let blobName = getUniqueName("blob");
  let blobURL = BlobURL.fromContainerURL(containerURL, blobName);
  let blockBlobURL = BlockBlobURL.fromBlobURL(blobURL);
  let tempFileSmall: string;
  let tempFileSmallLength: number;
  let tempFileLarge: string;
  let tempFileLargeLength: number;
  const tempFolderPath = "temp";

  beforeEach(async () => {
    containerName = getUniqueName("container");
    containerURL = ContainerURL.fromServiceURL(serviceURL, containerName);
    await containerURL.create(Aborter.none);
    blobName = getUniqueName("blob");
    blobURL = BlobURL.fromContainerURL(containerURL, blobName);
    blockBlobURL = BlockBlobURL.fromBlobURL(blobURL);
  });

  afterEach(async () => {
    await containerURL.delete(Aborter.none);
  });

  before(async () => {
    await server.start();

    if (!fs.existsSync(tempFolderPath)) {
      fs.mkdirSync(tempFolderPath);
    }
    tempFileLarge = await createRandomLocalFile(
      tempFolderPath,
      257,
      1024 * 1024
    );
    tempFileLargeLength = 257 * 1024 * 1024;
    tempFileSmall = await createRandomLocalFile(
      tempFolderPath,
      15,
      1024 * 1024
    );
    tempFileSmallLength = 15 * 1024 * 1024;
  });

  after(async () => {
    // TODO: Find out reason of slow close
    await server.close();
    fs.unlinkSync(tempFileLarge);
    fs.unlinkSync(tempFileSmall);
    await rmRecursive(tempFolderPath);
    // TODO: Find out reason of slow clean up
    await server.clean();
  });

  it("uploadFileToBlockBlob should success when blob >= BLOCK_BLOB_MAX_UPLOAD_BLOB_BYTES @loki @sql", async () => {
    const result = await uploadFileToBlockBlob(
      Aborter.none,
      tempFileLarge,
      blockBlobURL,
      {
        blockSize: 4 * 1024 * 1024,
        parallelism: 20
      }
    );
    assert.equal(
      result._response.request.headers.get("x-ms-client-request-id"),
      result.clientRequestId
    );

    const downloadResponse = await blockBlobURL.download(Aborter.none, 0);
    const downloadedFile = join(tempFolderPath, getUniqueName("downloadfile."));
    await readStreamToLocalFile(
      downloadResponse.readableStreamBody!,
      downloadedFile
    );

    const downloadedData = await fs.readFileSync(downloadedFile);
    const uploadedData = await fs.readFileSync(tempFileLarge);

    fs.unlinkSync(downloadedFile);
    assert.ok(downloadedData.equals(uploadedData));
  });

  it("uploadFileToBlockBlob should success when blob < BLOCK_BLOB_MAX_UPLOAD_BLOB_BYTES @loki @sql", async () => {
    await uploadFileToBlockBlob(Aborter.none, tempFileSmall, blockBlobURL, {
      blockSize: 4 * 1024 * 1024,
      parallelism: 20
    });

    const downloadResponse = await blockBlobURL.download(Aborter.none, 0);
    const downloadedFile = join(tempFolderPath, getUniqueName("downloadfile."));
    await readStreamToLocalFile(
      downloadResponse.readableStreamBody!,
      downloadedFile
    );

    const downloadedData = await fs.readFileSync(downloadedFile);
    const uploadedData = await fs.readFileSync(tempFileSmall);

    fs.unlinkSync(downloadedFile);
    assert.ok(downloadedData.equals(uploadedData));
  });

  // tslint:disable-next-line:max-line-length
  it("uploadFileToBlockBlob should success when blob < BLOCK_BLOB_MAX_UPLOAD_BLOB_BYTES and configured maxSingleShotSize @loki @sql", async () => {
    await uploadFileToBlockBlob(Aborter.none, tempFileSmall, blockBlobURL, {
      maxSingleShotSize: 0
    });

    const downloadResponse = await blockBlobURL.download(Aborter.none, 0);
    const downloadedFile = join(tempFolderPath, getUniqueName("downloadfile."));
    await readStreamToLocalFile(
      downloadResponse.readableStreamBody!,
      downloadedFile
    );

    const downloadedData = await fs.readFileSync(downloadedFile);
    const uploadedData = await fs.readFileSync(tempFileSmall);

    fs.unlinkSync(downloadedFile);
    assert.ok(downloadedData.equals(uploadedData));
  });

  it("uploadFileToBlockBlob should update progress when blob >= BLOCK_BLOB_MAX_UPLOAD_BLOB_BYTES @loki @sql", async () => {
    let eventTriggered = false;
    const aborter = Aborter.none;

    try {
      await uploadFileToBlockBlob(aborter, tempFileLarge, blockBlobURL, {
        blockSize: 4 * 1024 * 1024,
        parallelism: 20,
        progress: ev => {
          assert.ok(ev.loadedBytes);
          eventTriggered = true;
          aborter.abort();
        }
      });
    } catch (err) {}
    assert.ok(eventTriggered);
  });

  it("uploadFileToBlockBlob should update progress when blob < BLOCK_BLOB_MAX_UPLOAD_BLOB_BYTES @loki @sql", async () => {
    let eventTriggered = false;
    const aborter = Aborter.none;

    try {
      await uploadFileToBlockBlob(aborter, tempFileSmall, blockBlobURL, {
        blockSize: 4 * 1024 * 1024,
        parallelism: 20,
        progress: ev => {
          assert.ok(ev.loadedBytes);
          eventTriggered = true;
          aborter.abort();
        }
      });
    } catch (err) {}
    assert.ok(eventTriggered);
  });

  it("uploadStreamToBlockBlob should success @loki @sql", async () => {
    const rs = fs.createReadStream(tempFileLarge);
    const result = await uploadStreamToBlockBlob(
      Aborter.none,
      rs,
      blockBlobURL,
      4 * 1024 * 1024,
      20
    );
    assert.equal(
      result._response.request.headers.get("x-ms-client-request-id"),
      result.clientRequestId
    );

    const downloadResponse = await blockBlobURL.download(Aborter.none, 0);

    const downloadFilePath = join(
      tempFolderPath,
      getUniqueName("downloadFile")
    );
    await readStreamToLocalFile(
      downloadResponse.readableStreamBody!,
      downloadFilePath
    );

    const downloadedBuffer = fs.readFileSync(downloadFilePath);
    const uploadedBuffer = fs.readFileSync(tempFileLarge);
    assert.ok(uploadedBuffer.equals(downloadedBuffer));

    fs.unlinkSync(downloadFilePath);
  });

  it("uploadStreamToBlockBlob should success for tiny buffers @loki @sql", async () => {
    const buf = Buffer.from([0x62, 0x75, 0x66, 0x66, 0x65, 0x72]);
    const bufferStream = new PassThrough();
    bufferStream.end(buf);

    await uploadStreamToBlockBlob(
      Aborter.none,
      bufferStream,
      blockBlobURL,
      4 * 1024 * 1024,
      20
    );

    const downloadResponse = await blockBlobURL.download(Aborter.none, 0);

    const downloadFilePath = join(
      tempFolderPath,
      getUniqueName("downloadFile")
    );
    await readStreamToLocalFile(
      downloadResponse.readableStreamBody!,
      downloadFilePath
    );

    const downloadedBuffer = fs.readFileSync(downloadFilePath);
    assert.ok(buf.equals(downloadedBuffer));

    fs.unlinkSync(downloadFilePath);
  });

  it("uploadStreamToBlockBlob should abort @loki @sql", async () => {
    const rs = fs.createReadStream(tempFileLarge);
    const aborter = Aborter.timeout(1);

    try {
      await uploadStreamToBlockBlob(
        aborter,
        rs,
        blockBlobURL,
        4 * 1024 * 1024,
        20
      );
      assert.fail();
    } catch (err) {
      assert.ok((err.code as string).toLowerCase().includes("abort"));
    }
  });

  it("uploadStreamToBlockBlob should update progress event @loki @sql", async () => {
    const rs = fs.createReadStream(tempFileLarge);
    let eventTriggered = false;

    await uploadStreamToBlockBlob(
      Aborter.none,
      rs,
      blockBlobURL,
      4 * 1024 * 1024,
      20,
      {
        progress: ev => {
          assert.ok(ev.loadedBytes);
          eventTriggered = true;
        }
      }
    );
    assert.ok(eventTriggered);
  });

  it("downloadBlobToBuffer should success @loki @sql", async () => {
    const rs = fs.createReadStream(tempFileLarge);
    const result = await uploadStreamToBlockBlob(
      Aborter.none,
      rs,
      blockBlobURL,
      4 * 1024 * 1024,
      20
    );
    assert.equal(
      result._response.request.headers.get("x-ms-client-request-id"),
      result.clientRequestId
    );

    const buf = Buffer.alloc(tempFileLargeLength);
    await downloadBlobToBuffer(Aborter.none, buf, blockBlobURL, 0, undefined, {
      blockSize: 4 * 1024 * 1024,
      maxRetryRequestsPerBlock: 5,
      parallelism: 20
    });

    const localFileContent = fs.readFileSync(tempFileLarge);
    assert.ok(localFileContent.equals(buf));
  });

  it("downloadBlobToBuffer should update progress event @loki @sql", async () => {
    const rs = fs.createReadStream(tempFileSmall);
    await uploadStreamToBlockBlob(
      Aborter.none,
      rs,
      blockBlobURL,
      4 * 1024 * 1024,
      10
    );

    let eventTriggered = false;
    const buf = Buffer.alloc(tempFileSmallLength);
    const aborter = Aborter.none;
    try {
      await downloadBlobToBuffer(aborter, buf, blockBlobURL, 0, undefined, {
        blockSize: 1 * 1024,
        maxRetryRequestsPerBlock: 5,
        parallelism: 1,
        progress: () => {
          eventTriggered = true;
          aborter.abort();
        }
      });
    } catch (err) {}
    assert.ok(eventTriggered);
  });

<<<<<<< HEAD
  it("bloburl.download should success when internal stream unexpected ends at the stream end", async () => {
    await uploadFileToBlockBlob(Aborter.none, tempFileSmall, blockBlobURL, {
      blockSize: 4 * 1024 * 1024,
      parallelism: 20
    });
=======
  it("bloburl.download should success when internal stream unexpected ends at the stream end @loki @sql", async () => {
    const uploadResponse = await uploadFileToBlockBlob(
      Aborter.none,
      tempFileSmall,
      blockBlobURL,
      {
        blockSize: 4 * 1024 * 1024,
        parallelism: 20
      }
    );
>>>>>>> 298d490c

    let retirableReadableStreamOptions: any;
    const downloadResponse = await blockBlobURL.download(
      Aborter.none,
      0,
      undefined,
      {
        blobAccessConditions: {
          // modifiedAccessConditions: {
          //   ifMatch: uploadResponse.eTag
          // }
        },
        maxRetryRequests: 1,
        progress: ev => {
          if (ev.loadedBytes >= tempFileSmallLength) {
            retirableReadableStreamOptions.doInjectErrorOnce = true;
          }
        }
      }
    );
    assert.equal(
      downloadResponse._response.request.headers.get("x-ms-client-request-id"),
      downloadResponse.clientRequestId
    );

    retirableReadableStreamOptions = (downloadResponse.readableStreamBody! as any)
      .options;

    const downloadedFile = join(tempFolderPath, getUniqueName("downloadfile."));
    await readStreamToLocalFile(
      downloadResponse.readableStreamBody!,
      downloadedFile
    );

    const downloadedData = await fs.readFileSync(downloadedFile);
    const uploadedData = await fs.readFileSync(tempFileSmall);

    fs.unlinkSync(downloadedFile);
    assert.ok(downloadedData.equals(uploadedData));
  });

<<<<<<< HEAD
  it("bloburl.download should download full data successfully when internal stream unexpected ends", async () => {
    await uploadFileToBlockBlob(Aborter.none, tempFileSmall, blockBlobURL, {
      blockSize: 4 * 1024 * 1024,
      parallelism: 20
    });
=======
  it("bloburl.download should download full data successfully when internal stream unexcepted ends @loki @sql", async () => {
    const uploadResponse = await uploadFileToBlockBlob(
      Aborter.none,
      tempFileSmall,
      blockBlobURL,
      {
        blockSize: 4 * 1024 * 1024,
        parallelism: 20
      }
    );
>>>>>>> 298d490c

    let retirableReadableStreamOptions: any;
    let injectedErrors = 0;
    const downloadResponse = await blockBlobURL.download(
      Aborter.none,
      0,
      undefined,
      {
        blobAccessConditions: {
          // modifiedAccessConditions: {
          //   ifMatch: uploadResponse.eTag
          // }
        },
        maxRetryRequests: 3,
        progress: () => {
          if (injectedErrors++ < 3) {
            retirableReadableStreamOptions.doInjectErrorOnce = true;
          }
        }
      }
    );

    retirableReadableStreamOptions = (downloadResponse.readableStreamBody! as any)
      .options;

    const downloadedFile = join(tempFolderPath, getUniqueName("downloadfile."));
    await readStreamToLocalFile(
      downloadResponse.readableStreamBody!,
      downloadedFile
    );

    const downloadedData = await fs.readFileSync(downloadedFile);
    const uploadedData = await fs.readFileSync(tempFileSmall);

    fs.unlinkSync(downloadedFile);
    assert.ok(downloadedData.equals(uploadedData));
  });

<<<<<<< HEAD
  it("bloburl.download should download partial data when internal stream unexpected ends", async () => {
    await uploadFileToBlockBlob(Aborter.none, tempFileSmall, blockBlobURL, {
      blockSize: 4 * 1024 * 1024,
      parallelism: 20
    });
=======
  it("bloburl.download should download partial data when internal stream unexpected ends @loki @sql", async () => {
    const uploadResponse = await uploadFileToBlockBlob(
      Aborter.none,
      tempFileSmall,
      blockBlobURL,
      {
        blockSize: 4 * 1024 * 1024,
        parallelism: 20
      }
    );
>>>>>>> 298d490c

    const partialSize = 500 * 1024;

    let retirableReadableStreamOptions: any;
    let injectedErrors = 0;
    const downloadResponse = await blockBlobURL.download(
      Aborter.none,
      0,
      partialSize,
      {
        blobAccessConditions: {
          // modifiedAccessConditions: {
          //   ifMatch: uploadResponse.eTag
          // }
        },
        maxRetryRequests: 3,
        progress: () => {
          if (injectedErrors++ < 3) {
            retirableReadableStreamOptions.doInjectErrorOnce = true;
          }
        }
      }
    );

    retirableReadableStreamOptions = (downloadResponse.readableStreamBody! as any)
      .options;

    const downloadedFile = join(tempFolderPath, getUniqueName("downloadfile."));
    await readStreamToLocalFile(
      downloadResponse.readableStreamBody!,
      downloadedFile
    );

    const downloadedData = await fs.readFileSync(downloadedFile);
    const uploadedData = await fs.readFileSync(tempFileSmall);

    fs.unlinkSync(downloadedFile);
    assert.ok(
      downloadedData
        .slice(0, partialSize)
        .equals(uploadedData.slice(0, partialSize))
    );
  });

<<<<<<< HEAD
  it("bloburl.download should download data failed when exceeding max stream retry requests", async () => {
    await uploadFileToBlockBlob(Aborter.none, tempFileSmall, blockBlobURL, {
      blockSize: 4 * 1024 * 1024,
      parallelism: 20
    });
=======
  it("bloburl.download should download data failed when exceeding max stream retry requests @loki @sql", async () => {
    const uploadResponse = await uploadFileToBlockBlob(
      Aborter.none,
      tempFileSmall,
      blockBlobURL,
      {
        blockSize: 4 * 1024 * 1024,
        parallelism: 20
      }
    );
>>>>>>> 298d490c

    const downloadedFile = join(tempFolderPath, getUniqueName("downloadfile."));

    let retirableReadableStreamOptions: any;
    let injectedErrors = 0;
    let expectedError = false;

    try {
      const downloadResponse = await blockBlobURL.download(
        Aborter.none,
        0,
        undefined,
        {
          blobAccessConditions: {
            // modifiedAccessConditions: {
            //   ifMatch: uploadResponse.eTag
            // }
          },
          maxRetryRequests: 0,
          progress: () => {
            if (injectedErrors++ < 1) {
              retirableReadableStreamOptions.doInjectErrorOnce = true;
            }
          }
        }
      );
      retirableReadableStreamOptions = (downloadResponse.readableStreamBody! as any)
        .options;
      await readStreamToLocalFile(
        downloadResponse.readableStreamBody!,
        downloadedFile
      );
    } catch (error) {
      expectedError = true;
    }

    assert.ok(expectedError);
    rmRecursive(downloadedFile);
  });
});<|MERGE_RESOLUTION|>--- conflicted
+++ resolved
@@ -357,24 +357,11 @@
     assert.ok(eventTriggered);
   });
 
-<<<<<<< HEAD
-  it("bloburl.download should success when internal stream unexpected ends at the stream end", async () => {
+  it("bloburl.download should success when internal stream unexpected ends at the stream end @loki @sql", async () => {
     await uploadFileToBlockBlob(Aborter.none, tempFileSmall, blockBlobURL, {
       blockSize: 4 * 1024 * 1024,
       parallelism: 20
     });
-=======
-  it("bloburl.download should success when internal stream unexpected ends at the stream end @loki @sql", async () => {
-    const uploadResponse = await uploadFileToBlockBlob(
-      Aborter.none,
-      tempFileSmall,
-      blockBlobURL,
-      {
-        blockSize: 4 * 1024 * 1024,
-        parallelism: 20
-      }
-    );
->>>>>>> 298d490c
 
     let retirableReadableStreamOptions: any;
     const downloadResponse = await blockBlobURL.download(
@@ -416,24 +403,11 @@
     assert.ok(downloadedData.equals(uploadedData));
   });
 
-<<<<<<< HEAD
-  it("bloburl.download should download full data successfully when internal stream unexpected ends", async () => {
+  it("bloburl.download should download full data successfully when internal stream unexpected ends @loki @sql", async () => {
     await uploadFileToBlockBlob(Aborter.none, tempFileSmall, blockBlobURL, {
       blockSize: 4 * 1024 * 1024,
       parallelism: 20
     });
-=======
-  it("bloburl.download should download full data successfully when internal stream unexcepted ends @loki @sql", async () => {
-    const uploadResponse = await uploadFileToBlockBlob(
-      Aborter.none,
-      tempFileSmall,
-      blockBlobURL,
-      {
-        blockSize: 4 * 1024 * 1024,
-        parallelism: 20
-      }
-    );
->>>>>>> 298d490c
 
     let retirableReadableStreamOptions: any;
     let injectedErrors = 0;
@@ -472,24 +446,11 @@
     assert.ok(downloadedData.equals(uploadedData));
   });
 
-<<<<<<< HEAD
-  it("bloburl.download should download partial data when internal stream unexpected ends", async () => {
+  it("bloburl.download should download partial data when internal stream unexpected ends @loki @sql", async () => {
     await uploadFileToBlockBlob(Aborter.none, tempFileSmall, blockBlobURL, {
       blockSize: 4 * 1024 * 1024,
       parallelism: 20
     });
-=======
-  it("bloburl.download should download partial data when internal stream unexpected ends @loki @sql", async () => {
-    const uploadResponse = await uploadFileToBlockBlob(
-      Aborter.none,
-      tempFileSmall,
-      blockBlobURL,
-      {
-        blockSize: 4 * 1024 * 1024,
-        parallelism: 20
-      }
-    );
->>>>>>> 298d490c
 
     const partialSize = 500 * 1024;
 
@@ -534,24 +495,11 @@
     );
   });
 
-<<<<<<< HEAD
-  it("bloburl.download should download data failed when exceeding max stream retry requests", async () => {
+  it("bloburl.download should download data failed when exceeding max stream retry requests @loki @sql", async () => {
     await uploadFileToBlockBlob(Aborter.none, tempFileSmall, blockBlobURL, {
       blockSize: 4 * 1024 * 1024,
       parallelism: 20
     });
-=======
-  it("bloburl.download should download data failed when exceeding max stream retry requests @loki @sql", async () => {
-    const uploadResponse = await uploadFileToBlockBlob(
-      Aborter.none,
-      tempFileSmall,
-      blockBlobURL,
-      {
-        blockSize: 4 * 1024 * 1024,
-        parallelism: 20
-      }
-    );
->>>>>>> 298d490c
 
     const downloadedFile = join(tempFolderPath, getUniqueName("downloadfile."));
 
