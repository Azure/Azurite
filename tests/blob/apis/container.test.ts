--- conflicted
+++ resolved
@@ -503,11 +503,7 @@
       blobURLs.push(blobURL);
     }
 
-<<<<<<< HEAD
     // Sort blob names for comparison
-=======
-    // Sort blobnames for comparison
->>>>>>> cbc74c43
     blobNames = blobNames.sort();
 
     const inputmarker = undefined;
