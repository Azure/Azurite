--- conflicted
+++ resolved
@@ -4,10 +4,7 @@
   BlockBlobURL,
   ContainerURL,
   ServiceURL,
-<<<<<<< HEAD
   SharedKeyCredential,
-=======
->>>>>>> 2284c0c0
   StorageURL
 } from "@azure/storage-blob";
 import assert = require("assert");
@@ -235,7 +232,6 @@
     }
   });
 
-<<<<<<< HEAD
   it("acquireLease_available_proposedLeaseId_fixed", async () => {
     const guid = "ca761232-ed42-11ce-bacd-00aa0057b223";
     const duration = 30;
@@ -352,7 +348,8 @@
     assert.ok(!result3.leaseDuration);
     assert.equal(result3.leaseState, "broken");
     assert.equal(result3.leaseStatus, "unlocked");
-=======
+  });
+
   it("should correctly list all blobs in the container using listBlobFlatSegment with default parameters", async () => {
     const blobURLs = [];
     for (let i = 0; i < 3; i++) {
@@ -383,6 +380,5 @@
     for (const blob of blobURLs) {
       await blob.delete(Aborter.none);
     }
->>>>>>> 2284c0c0
   });
 });