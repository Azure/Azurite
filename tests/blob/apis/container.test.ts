--- conflicted
+++ resolved
@@ -1152,46 +1152,6 @@
     assert.equal(result.segment.blobItems.length, 4);
   });
 
-<<<<<<< HEAD
-  it("set/get blob tag should work, with base blob or snapshot @loki @sql", async () => {
-    const blobName = getUniqueName("blob")
-    const blobClient = containerClient.getPageBlobClient(blobName);
-    await blobClient.create(1024);
-    const tags = {
-      tag1: "val1",
-      tag2: "val2",
-    };
-    const tags2 = {
-      tag1: "val1",
-      tag2: "val22",
-      tag3: "val3",
-    };
-
-    // Set/get tags on base blob
-    await blobClient.setTags(tags);
-    let outputTags1 = (await blobClient.getTags()).tags;
-    assert.deepStrictEqual(outputTags1, tags);
-
-    // create snapshot, the tags should be same as base blob
-    const snapshotResponse = await blobClient.createSnapshot();
-    const blobClientSnapshot = blobClient.withSnapshot(snapshotResponse.snapshot!);
-    let outputTags2 = (await blobClientSnapshot.getTags()).tags;
-    assert.deepStrictEqual(outputTags2, tags);
-
-    // Set/get  tags on snapshot, base blob tags should not be impacted.
-    await blobClientSnapshot.setTags(tags2);
-    outputTags2 = (await blobClientSnapshot.getTags()).tags;
-    assert.deepStrictEqual(outputTags2, tags2);
-
-    outputTags1 = (await blobClient.getTags({ conditions: { tagConditions: `"tag1"='val1'` } })).tags;
-    assert.deepStrictEqual(outputTags1, tags);
-
-    //const result = (await containerClient.findBlobsByTags("tag1='val1'").byPage().next()).value;
-    const result = (await serviceClient.findBlobsByTags(`"tag1"='val1' and "@container"='${containerName}'`).byPage().next()).value;
-    result;
-
-    blobClientSnapshot.delete();
-=======
   it("filter blob by tags should work on container @loki @sql", async () => {
 
     const key1 = getUniqueName("key");
@@ -1249,7 +1209,6 @@
       }
     }
     assert.deepStrictEqual(blobsWithTag2.length, 3);
->>>>>>> 11f7add9
   });
 
   // Skip the case currently since js sdk caculate the stringToSign with "+" in prefix instead of decode to space
