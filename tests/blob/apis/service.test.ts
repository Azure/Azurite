import {
  AccountSASPermissions,
  AccountSASResourceTypes,
  AccountSASServices,
  BlobServiceClient,
  generateAccountSASQueryParameters,
  newPipeline,
  SASProtocol,
  StorageSharedKeyCredential
} from "@azure/storage-blob";
import * as assert from "assert";

import {
  EMULATOR_ACCOUNT_ISHIERARCHICALNAMESPACEENABLED,
  EMULATOR_ACCOUNT_KIND,
  EMULATOR_ACCOUNT_SKUNAME
} from "../../../src/blob/utils/constants";
import { configLogger } from "../../../src/common/Logger";
import BlobTestServerFactory from "../../BlobTestServerFactory";
import {
  EMULATOR_ACCOUNT_KEY,
  EMULATOR_ACCOUNT_NAME,
  getUniqueName
} from "../../testutils";

// Set true to enable debug log
configLogger(false);

describe("ServiceAPIs", () => {
  const factory = new BlobTestServerFactory();
  const server = factory.createServer();

  const baseURL = `http://${server.config.host}:${server.config.port}/devstoreaccount1`;
  const serviceClient = new BlobServiceClient(
    baseURL,
    newPipeline(
      new StorageSharedKeyCredential(
        EMULATOR_ACCOUNT_NAME,
        EMULATOR_ACCOUNT_KEY
      ),
      {
        retryOptions: { maxTries: 1 },
        // Make sure socket is closed once the operation is done.
        keepAliveOptions: { enable: false }
      }
    )
  );

  before(async () => {
    await server.start();
  });

  after(async () => {
    await server.close();
    await server.clean();
  });

  it(`getUserDelegationKey with Key credential should fail @loki @sql`, async () => {    
    const startTime = new Date();
    startTime.setHours(startTime.getHours() - 1);
    const expiryTime = new Date();
    expiryTime.setDate(expiryTime.getDate() + 1);
    
    try {
      await serviceClient.getUserDelegationKey(startTime, expiryTime);
      assert.fail("Should fail to invoke getUserDelegationKey with account key credentials")
    } catch (error) {
      assert.strictEqual((error as any).details.AuthenticationErrorDetail, "Only authentication scheme Bearer is supported");
    }
  });

  it(`getUserDelegationKey with SAS token credential should fail @loki @sql`, async () => {
    const sasTokenStart = new Date();
    sasTokenStart.setHours(sasTokenStart.getHours() - 1);
    
    const sasTokenExpiry = new Date();
    sasTokenExpiry.setDate(sasTokenExpiry.getDate() + 1);

    // By default, credential is always the last element of pipeline factories
    const factories = (serviceClient as any).pipeline.factories;
    const sharedKeyCredential = factories[factories.length - 1];

    const sas = generateAccountSASQueryParameters(
      {
        startsOn: sasTokenStart,
        expiresOn: sasTokenExpiry,
        ipRange: { start: "0.0.0.0", end: "255.255.255.255" },
        permissions: AccountSASPermissions.parse("rwdlacup"),
        protocol: SASProtocol.HttpsAndHttp,
        resourceTypes: AccountSASResourceTypes.parse("sco").toString(),
        services: AccountSASServices.parse("btqf").toString(),
      },
      sharedKeyCredential as StorageSharedKeyCredential
    ).toString();

    const sasClient = `${serviceClient.url}?${sas}`;
    const serviceClientWithSAS = new BlobServiceClient(sasClient, newPipeline());

    const skStart = new Date();
    skStart.setHours(skStart.getHours() - 1);
    
    const skExpiry = new Date();
    skExpiry.setDate(skExpiry.getDate() + 1);
    
    try {      
      await serviceClientWithSAS.getUserDelegationKey(skStart, skExpiry);
      assert.fail("Should fail to invoke getUserDelegationKey with SAS token credentials")
    } catch (error) {
      assert.strictEqual((error as any).details.AuthenticationErrorDetail, "Only authentication scheme Bearer is supported");
    }
  });

  it("GetServiceProperties @loki @sql", async () => {
    const result = await serviceClient.getProperties();

    assert.ok(typeof result.requestId);
    assert.ok(result.requestId!.length > 0);
    assert.ok(typeof result.version);
    assert.ok(result.version!.length > 0);

    if (result.cors && result.cors!.length > 0) {
      assert.ok(result.cors![0].allowedHeaders.length >= 0);
      assert.ok(result.cors![0].allowedMethods.length > 0);
      assert.ok(result.cors![0].allowedOrigins.length > 0);
      assert.ok(result.cors![0].exposedHeaders.length >= 0);
      assert.ok(result.cors![0].maxAgeInSeconds >= 0);
    }
    assert.equal(
      result._response.request.headers.get("x-ms-client-request-id"),
      result.clientRequestId
    );
  });

  it("Set CORS with empty AllowedHeaders, ExposedHeaders @loki @sql", async () => {
    const serviceProperties = await serviceClient.getProperties();

    const newCORS = {
      allowedHeaders: "",
      allowedMethods: "GET",
      allowedOrigins: "example.com",
      exposedHeaders: "",
      maxAgeInSeconds: 8888
    };

    serviceProperties.cors = [newCORS];

    await serviceClient.setProperties(serviceProperties);

    const result = await serviceClient.getProperties();
    assert.deepStrictEqual(result.cors![0], newCORS);
  });

  it("SetServiceProperties @loki @sql", async () => {
    const serviceProperties = await serviceClient.getProperties();

    serviceProperties.blobAnalyticsLogging = {
      deleteProperty: true,
      read: true,
      retentionPolicy: {
        days: 5,
        enabled: true
      },
      version: "1.0",
      write: true
    };

    serviceProperties.minuteMetrics = {
      enabled: true,
      includeAPIs: true,
      retentionPolicy: {
        days: 4,
        enabled: true
      },
      version: "1.0"
    };

    serviceProperties.hourMetrics = {
      enabled: true,
      includeAPIs: true,
      retentionPolicy: {
        days: 3,
        enabled: true
      },
      version: "1.0"
    };

    const newCORS = {
      allowedHeaders: "*",
      allowedMethods: "GET",
      allowedOrigins: "example.com",
      exposedHeaders: "*",
      maxAgeInSeconds: 8888
    };
    if (!serviceProperties.cors) {
      serviceProperties.cors = [newCORS];
    } else if (serviceProperties.cors!.length < 5) {
      serviceProperties.cors.push(newCORS);
    }

    if (!serviceProperties.deleteRetentionPolicy) {
      serviceProperties.deleteRetentionPolicy = {
        days: 2,
        enabled: false
      };
    }

    const result_set = await serviceClient.setProperties(serviceProperties);
    assert.equal(
      result_set._response.request.headers.get("x-ms-client-request-id"),
      result_set.clientRequestId
    );

    const result = await serviceClient.getProperties();
    assert.ok(typeof result.requestId);
    assert.ok(result.requestId!.length > 0);
    assert.ok(typeof result.version);
    assert.ok(result.version!.length > 0);
    assert.deepEqual(result.hourMetrics, serviceProperties.hourMetrics);
    assert.equal(
      result._response.request.headers.get("x-ms-client-request-id"),
      result.clientRequestId
    );
  });

  it("List containers in sorted order @loki @sql", async () => {
    const containerNamePrefix = getUniqueName("container");
    const containerName1 = `${containerNamePrefix}cc`;
    const containerName2 = `${containerNamePrefix}aa`;
    const containerName3 = `${containerNamePrefix}bb`;
    const containerClient1 = serviceClient.getContainerClient(containerName1);
    const containerClient2 = serviceClient.getContainerClient(containerName2);
    const containerClient3 = serviceClient.getContainerClient(containerName3);
    await containerClient1.create();
    await containerClient2.create();
    await containerClient3.create();
    const result = (
      await serviceClient
        .listContainers({
          prefix: containerNamePrefix
        })
        .byPage()
        .next()
    ).value;
    assert.equal(result.containerItems.length, 3);
    assert.ok(result.containerItems[0].name.endsWith("aa"));
    assert.ok(result.containerItems[1].name.endsWith("bb"));
    assert.ok(result.containerItems[2].name.endsWith("cc"));
    await containerClient1.delete();
    await containerClient2.delete();
    await containerClient3.delete();
  });

  it("List containers with marker @loki @sql", async () => {
    const containerNamePrefix = getUniqueName("container");
    const containerName1 = `${containerNamePrefix}cc`;
    const containerName2 = `${containerNamePrefix}aa`;
    const containerName3 = `${containerNamePrefix}bb`;
    const containerClient1 = serviceClient.getContainerClient(containerName1);
    const containerClient2 = serviceClient.getContainerClient(containerName2);
    const containerClient3 = serviceClient.getContainerClient(containerName3);
    await containerClient1.create();
    await containerClient2.create();
    await containerClient3.create();
    const result = (
      await serviceClient
        .listContainers({
          prefix: containerNamePrefix
        })
        .byPage({ continuationToken: containerName2 })
        .next()
    ).value;
    assert.equal(result.containerItems.length, 2);
    assert.equal(result.containerItems[0].name, containerName3);
    assert.equal(result.containerItems[1].name, containerName1);
    await containerClient1.delete();
    await containerClient2.delete();
    await containerClient3.delete();
  });

  it("List containers with marker and max result length less than result size @loki @sql", async () => {
    const containerNamePrefix = getUniqueName("container");
    const containerName1 = `${containerNamePrefix}cc`;
    const containerName2 = `${containerNamePrefix}aa`;
    const containerName3 = `${containerNamePrefix}bb`;
    const containerClient1 = serviceClient.getContainerClient(containerName1);
    const containerClient2 = serviceClient.getContainerClient(containerName2);
    const containerClient3 = serviceClient.getContainerClient(containerName3);
    await containerClient1.create();
    await containerClient2.create();
    await containerClient3.create();
    const result1 = (
      await serviceClient
        .listContainers({ prefix: containerNamePrefix })
        .byPage({ continuationToken: containerName2, maxPageSize: 1 })
        .next()
    ).value;

    assert.equal(result1.containerItems.length, 1);
    assert.equal(result1.containerItems[0].name, containerName3);
    assert.equal(result1.continuationToken, containerName3);

    const result2 = (
      await serviceClient
        .listContainers({ prefix: containerNamePrefix })
        .byPage({
          continuationToken: result1.continuationToken,
          maxPageSize: 1
        })
        .next()
    ).value;
    assert.equal(result2.containerItems.length, 1);
    assert.ok(result2.containerItems[0].name, containerName1);
    assert.equal(result2.continuationToken, "");

    await containerClient1.delete();
    await containerClient2.delete();
    await containerClient3.delete();
  });

  it("ListContainers with default parameters @loki @sql", async () => {
    const result = (await serviceClient.listContainers().byPage().next()).value;
    assert.ok(typeof result.requestId);
    assert.ok(result.requestId!.length > 0);
    assert.ok(typeof result.version);
    assert.ok(result.version!.length > 0);

    assert.ok(result.serviceEndpoint.length > 0);
    assert.ok(result.containerItems!.length >= 0);

    if (result.containerItems!.length > 0) {
      const container = result.containerItems![0];
      assert.ok(container.name.length > 0);
      assert.ok(container.properties.etag.length > 0);
      assert.ok(container.properties.lastModified);
    }
    assert.equal(
      result._response.request.headers.get("x-ms-client-request-id"),
      result.clientRequestId
    );
  });

  it("ListContainers with all parameters configured @loki @sql", async () => {
    const containerNamePrefix = getUniqueName("container");
    const containerName1 = `${containerNamePrefix}x1`;
    const containerName2 = `${containerNamePrefix}x2`;
    const containerClient1 = serviceClient.getContainerClient(containerName1);
    const containerClient2 = serviceClient.getContainerClient(containerName2);
    await containerClient1.create({ metadata: { key: "val" } });
    await containerClient2.create({ metadata: { key: "val" } });

    const result1 = (
      await serviceClient
        .listContainers({
          includeMetadata: true,
          prefix: containerNamePrefix
        })
        .byPage({ maxPageSize: 1 })
        .next()
    ).value;

    assert.ok(result1.continuationToken);
    assert.equal(result1.containerItems!.length, 1);
    assert.ok(result1.containerItems![0].name.startsWith(containerNamePrefix));
    assert.ok(result1.containerItems![0].properties.etag.length > 0);
    assert.ok(result1.containerItems![0].properties.lastModified);
    assert.ok(!result1.containerItems![0].properties.leaseDuration);
    assert.ok(!result1.containerItems![0].properties.publicAccess);
    assert.deepEqual(
      result1.containerItems![0].properties.leaseState,
      "available"
    );
    assert.deepEqual(
      result1.containerItems![0].properties.leaseStatus,
      "unlocked"
    );
    assert.deepEqual(result1.containerItems![0].metadata!.key, "val");
    assert.equal(
      result1._response.request.headers.get("x-ms-client-request-id"),
      result1.clientRequestId
    );

    const result2 = (
      await serviceClient
        .listContainers({
          includeMetadata: true,
          prefix: containerNamePrefix
        })
        .byPage({
          continuationToken: result1.continuationToken,
          maxPageSize: 1
        })
        .next()
    ).value;

    assert.equal(result2.containerItems!.length, 1);
    assert.ok(result2.containerItems![0].name.startsWith(containerNamePrefix));
    assert.ok(result2.containerItems![0].properties.etag.length > 0);
    assert.ok(result2.containerItems![0].properties.lastModified);
    assert.ok(!result2.containerItems![0].properties.leaseDuration);
    assert.ok(!result2.containerItems![0].properties.publicAccess);
    assert.deepEqual(
      result2.containerItems![0].properties.leaseState,
      "available"
    );
    assert.deepEqual(
      result2.containerItems![0].properties.leaseStatus,
      "unlocked"
    );
    assert.deepEqual(result2.containerItems![0].metadata!.key, "val");

    await containerClient1.delete();
    await containerClient2.delete();
  });
  
<<<<<<< HEAD
  // fix issue 2382
  it("ListContainers without include metadata should not return container metadata. @loki @sql", async () => {
=======
  // fix issue 2382, 2416
  it("ListContainers without include metadata should not return contaienr metadata. @loki @sql", async () => {
>>>>>>> ce497040
    const containerNamePrefix = getUniqueName("container");
    const containerName1 = `${containerNamePrefix}x1`;
    const containerName2 = `${containerNamePrefix}x2`;
    const containerClient1 = serviceClient.getContainerClient(containerName1);
    const containerClient2 = serviceClient.getContainerClient(containerName2);
    await containerClient1.create({ metadata: { key: "val" } });
    await containerClient2.create({ metadata: { key: "val" } });

    // list containers without include metadata will not return metadata
    const result1 = (
      await serviceClient
        .listContainers({
          prefix: containerNamePrefix
        })
        .byPage()
        .next()
    ).value;
    
    assert.equal(result1.containerItems!.length, 2);
    assert.ok(result1.containerItems![0].name.startsWith(containerNamePrefix));
    assert.ok(result1.containerItems![1].name.startsWith(containerNamePrefix));
    assert.equal(result1.containerItems![0].metadata, undefined);
    assert.equal(result1.containerItems![1].metadata, undefined);

    // then list containers with include metadata will return metadata
    const result2 = (
      await serviceClient
        .listContainers({
          includeMetadata: true,
          prefix: containerNamePrefix
        })
        .byPage()
        .next()
    ).value;
    
    assert.equal(result2.containerItems!.length, 2);
    assert.ok(result2.containerItems![0].name.startsWith(containerNamePrefix));
    assert.ok(result2.containerItems![1].name.startsWith(containerNamePrefix));
    assert.deepEqual(result2.containerItems![0].metadata!.key, "val");
    assert.deepEqual(result2.containerItems![1].metadata!.key, "val");
  });

  it("get Account info @loki @sql", async () => {
    const result = await serviceClient.getAccountInfo();
    assert.equal(result.accountKind, EMULATOR_ACCOUNT_KIND);
    assert.equal(result.skuName, EMULATOR_ACCOUNT_SKUNAME);
    assert.equal(result.isHierarchicalNamespaceEnabled, EMULATOR_ACCOUNT_ISHIERARCHICALNAMESPACEENABLED);
    assert.equal(
      result._response.request.headers.get("x-ms-client-request-id"),
      result.clientRequestId
    );
  });

  it("Get Account/Service Properties with URI has suffix '/' after account name @loki @sql", async () => {
    const baseURL1 = `http://${server.config.host}:${server.config.port}/devstoreaccount1/`;
    const serviceClient1 = new BlobServiceClient(
      baseURL1,
      newPipeline(
        new StorageSharedKeyCredential(
          EMULATOR_ACCOUNT_NAME,
          EMULATOR_ACCOUNT_KEY
        ),
        {
          retryOptions: { maxTries: 1 },
          // Make sure socket is closed once the operation is done.
          keepAliveOptions: { enable: false }
        }
      )
    );

    let result = await serviceClient1.getAccountInfo();
    assert.equal(result.accountKind, EMULATOR_ACCOUNT_KIND);
    assert.equal(result.skuName, EMULATOR_ACCOUNT_SKUNAME);
    assert.equal(
      result._response.request.headers.get("x-ms-client-request-id"),
      result.clientRequestId
    );

    result = await serviceClient1.getProperties();
    assert.ok(typeof result.requestId);
    assert.ok(result.requestId!.length > 0);
    assert.ok(typeof result.version);
    assert.ok(result.version!.length > 0);
    assert.equal(
      result._response.request.headers.get("x-ms-client-request-id"),
      result.clientRequestId
    );
  });

  it("Get Blob service stats negative @loki", async () => {
    await serviceClient.getStatistics()
      .catch((err) => {
        assert.strictEqual(err.statusCode, 400);
        assert.strictEqual(err.code, "InvalidQueryParameterValue");
        assert.ok(err);
      });;
  });
});

describe("ServiceAPIs - secondary location endpoint", () => {
  const factory = new BlobTestServerFactory();
  const server = factory.createServer();

  const baseURL = `http://${server.config.host}:${server.config.port}/devstoreaccount1-secondary`;
  const serviceClient = new BlobServiceClient(
    baseURL,
    newPipeline(
      new StorageSharedKeyCredential(
        EMULATOR_ACCOUNT_NAME,
        EMULATOR_ACCOUNT_KEY
      ),
      {
        retryOptions: { maxTries: 1 },
        // Make sure socket is closed once the operation is done.
        keepAliveOptions: { enable: false }
      }
    )
  );

  before(async () => {
    await server.start();
  });

  after(async () => {
    await server.close();
    await server.clean();
  });

  it("Get Blob service stats @loki", async () => {

    await serviceClient.getStatistics()
      .then((result) => {
        assert.strictEqual(result.geoReplication?.status, "live");
      })
      .catch((err) => {
        assert.ifError(err);
      });
  });
});<|MERGE_RESOLUTION|>--- conflicted
+++ resolved
@@ -412,13 +412,8 @@
     await containerClient2.delete();
   });
   
-<<<<<<< HEAD
-  // fix issue 2382
+  // fix issue 2382, 2416
   it("ListContainers without include metadata should not return container metadata. @loki @sql", async () => {
-=======
-  // fix issue 2382, 2416
-  it("ListContainers without include metadata should not return contaienr metadata. @loki @sql", async () => {
->>>>>>> ce497040
     const containerNamePrefix = getUniqueName("container");
     const containerName1 = `${containerNamePrefix}x1`;
     const containerName2 = `${containerNamePrefix}x2`;
