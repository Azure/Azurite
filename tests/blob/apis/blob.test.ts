import { isNode } from "@azure/ms-rest-js";
import {
  Aborter,
  BlobURL,
  BlockBlobURL,
  ContainerURL,
  PageBlobURL,
  ServiceURL,
  SharedKeyCredential,
  StorageURL
} from "@azure/storage-blob";
import assert = require("assert");

import { BlobHTTPHeaders } from "../../../src/blob/generated/artifacts/models";
import { configLogger } from "../../../src/common/Logger";
import BlobTestServerFactory from "../../BlobTestServerFactory";
import {
  bodyToString,
  EMULATOR_ACCOUNT_KEY,
  EMULATOR_ACCOUNT_NAME,
  getUniqueName,
  sleep
} from "../../testutils";

// Set true to enable debug log
configLogger(false);

describe("BlobAPIs", () => {
  const factory = new BlobTestServerFactory();
  const server = factory.createServer();

  const baseURL = `http://${server.config.host}:${server.config.port}/devstoreaccount1`;
  const serviceURL = new ServiceURL(
    baseURL,
    StorageURL.newPipeline(
      new SharedKeyCredential(EMULATOR_ACCOUNT_NAME, EMULATOR_ACCOUNT_KEY),
      {
        retryOptions: { maxTries: 1 }
      }
    )
  );

  let containerName: string = getUniqueName("container");
  let containerURL = ContainerURL.fromServiceURL(serviceURL, containerName);
  let blobName: string = getUniqueName("blob");
  let blobURL = BlobURL.fromContainerURL(containerURL, blobName);
  let blockBlobURL = BlockBlobURL.fromBlobURL(blobURL);
  const content = "Hello World";

  before(async () => {
    await server.start();
  });

  after(async () => {
    await server.close();
    await server.clean();
  });

  beforeEach(async () => {
    containerName = getUniqueName("container");
    containerURL = ContainerURL.fromServiceURL(serviceURL, containerName);
    await containerURL.create(Aborter.none);
    blobName = getUniqueName("blob");
    blobURL = BlobURL.fromContainerURL(containerURL, blobName);
    blockBlobURL = BlockBlobURL.fromBlobURL(blobURL);
    await blockBlobURL.upload(Aborter.none, content, content.length);
  });

  afterEach(async () => {
    await containerURL.delete(Aborter.none);
  });

  it("download with with default parameters @loki @sql", async () => {
    const result = await blobURL.download(Aborter.none, 0);
    assert.deepStrictEqual(await bodyToString(result, content.length), content);
    assert.equal(result.contentRange, undefined);
    assert.equal(
      result._response.request.headers.get("x-ms-client-request-id"),
      result.clientRequestId
    );
  });

  it("download all parameters set @loki @sql", async () => {
    const result = await blobURL.download(Aborter.none, 0, 1, {
      rangeGetContentMD5: true
    });
    assert.deepStrictEqual(await bodyToString(result, 1), content[0]);
    assert.equal(result.contentRange, `bytes 0-0/${content.length}`);
    assert.equal(
      result._response.request.headers.get("x-ms-client-request-id"),
      result.clientRequestId
    );
  });

  it("download entire with range @loki @sql", async () => {
    const result = await blobURL.download(Aborter.none, 0, content.length);
    assert.deepStrictEqual(await bodyToString(result, content.length), content);
    assert.equal(
      result.contentRange,
      `bytes 0-${content.length - 1}/${content.length}`
    );
    assert.equal(
      result._response.request.headers.get("x-ms-client-request-id"),
      result.clientRequestId
    );
  });

  it("delete @loki @sql", async () => {
    const result = await blobURL.delete(Aborter.none);
    assert.equal(
      result._response.request.headers.get("x-ms-client-request-id"),
      result.clientRequestId
    );
  });

  it("should create a snapshot from a blob @loki @sql", async () => {
    const result = await blobURL.createSnapshot(Aborter.none);
    assert.ok(result.snapshot);
    assert.equal(
      result._response.request.headers.get("x-ms-client-request-id"),
      result.clientRequestId
    );
  });

  it("should create a snapshot with metadata from a blob @loki @sql", async () => {
    const metadata = {
      meta1: "val1",
      meta3: "val3"
    };
    const result = await blobURL.createSnapshot(Aborter.none, { metadata });
    assert.ok(result.snapshot);
    assert.equal(
      result._response.request.headers.get("x-ms-client-request-id"),
      result.clientRequestId
    );
    const result2 = await blobURL
      .withSnapshot(result.snapshot!)
      .getProperties(Aborter.none);
    assert.deepStrictEqual(result2.metadata, metadata);
  });

<<<<<<< HEAD
  it("should not delete base blob without include snapshot header", async () => {
    const result = await blobURL.createSnapshot(Aborter.none);
    assert.ok(result.snapshot);
    assert.equal(
      result._response.request.headers.get("x-ms-client-request-id"),
      result.clientRequestId
    );
    const blobSnapshotURL = blobURL.withSnapshot(result.snapshot!);
    await blobSnapshotURL.getProperties(Aborter.none);

    let err;
    try {
      await blobURL.delete(Aborter.none, {});
    } catch (error) {
      err = error;
    }

    assert.deepStrictEqual(err.statusCode, 409);
  });

  it("should delete snapshot", async () => {
=======
  it("should delete snapshot @loki @sql", async () => {
>>>>>>> 298d490c
    const result = await blobURL.createSnapshot(Aborter.none);
    assert.ok(result.snapshot);
    assert.equal(
      result._response.request.headers.get("x-ms-client-request-id"),
      result.clientRequestId
    );
    const blobSnapshotURL = blobURL.withSnapshot(result.snapshot!);
    await blobSnapshotURL.getProperties(Aborter.none);
    await blobSnapshotURL.delete(Aborter.none);
    await blobURL.delete(Aborter.none);
    const result2 = await containerURL.listBlobFlatSegment(
      Aborter.none,
      undefined,
      {
        include: ["snapshots"]
      }
    );
    // Verify that the snapshot is deleted
    assert.equal(result2.segment.blobItems!.length, 0);
    assert.equal(
      result2._response.request.headers.get("x-ms-client-request-id"),
      result2.clientRequestId
    );
  });

  it("should also list snapshots @loki @sql", async () => {
    const result = await blobURL.createSnapshot(Aborter.none);
    assert.ok(result.snapshot);
    const result2 = await containerURL.listBlobFlatSegment(
      Aborter.none,
      undefined,
      {
        include: ["snapshots"]
      }
    );
    assert.strictEqual(result2.segment.blobItems!.length, 2);
  });

  it("should setMetadata with new metadata set @loki @sql", async () => {
    const metadata = {
      a: "a",
      b: "b"
    };
    const result_setmeta = await blobURL.setMetadata(Aborter.none, metadata);
    assert.equal(
      result_setmeta._response.request.headers.get("x-ms-client-request-id"),
      result_setmeta.clientRequestId
    );
    const result = await blobURL.getProperties(Aborter.none);
    assert.deepStrictEqual(result.metadata, metadata);
    assert.equal(
      result._response.request.headers.get("x-ms-client-request-id"),
      result.clientRequestId
    );
  });

  it("acquireLease_available_proposedLeaseId_fixed @loki @sql", async () => {
    const guid = "ca761232ed4211cebacd00aa0057b223";
    const duration = 30;
    const result_acquire = await blobURL.acquireLease(
      Aborter.none,
      guid,
      duration
    );
    assert.equal(
      result_acquire._response.request.headers.get("x-ms-client-request-id"),
      result_acquire.clientRequestId
    );

    const result = await blobURL.getProperties(Aborter.none);
    assert.equal(result.leaseDuration, "fixed");
    assert.equal(result.leaseState, "leased");
    assert.equal(result.leaseStatus, "locked");
    assert.equal(
      result._response.request.headers.get("x-ms-client-request-id"),
      result.clientRequestId
    );

    const result_release = await blobURL.releaseLease(Aborter.none, guid);
    assert.equal(
      result_release._response.request.headers.get("x-ms-client-request-id"),
      result_release.clientRequestId
    );
  });

  it("acquireLease_available_NoproposedLeaseId_infinite @loki @sql", async () => {
    const leaseResult = await blobURL.acquireLease(Aborter.none, "", -1);
    const leaseId = leaseResult.leaseId;
    assert.ok(leaseId);

    const result = await blobURL.getProperties(Aborter.none);
    assert.equal(result.leaseDuration, "infinite");
    assert.equal(result.leaseState, "leased");
    assert.equal(result.leaseStatus, "locked");

    await blobURL.releaseLease(Aborter.none, leaseId!);
  });

  it("releaseLease @loki @sql", async () => {
    const guid = "ca761232ed4211cebacd00aa0057b223";
    const duration = -1;
    await blobURL.acquireLease(Aborter.none, guid, duration);

    let result = await blobURL.getProperties(Aborter.none);
    assert.equal(result.leaseDuration, "infinite");
    assert.equal(result.leaseState, "leased");
    assert.equal(result.leaseStatus, "locked");

    await blobURL.releaseLease(Aborter.none, guid);
    result = await blobURL.getProperties(Aborter.none);
    assert.equal(result.leaseDuration, undefined);
    assert.equal(result.leaseState, "available");
    assert.equal(result.leaseStatus, "unlocked");
  });

  it("renewLease @loki @sql", async () => {
    const guid = "ca761232ed4211cebacd00aa0057b223";
    const duration = 15;
    await blobURL.acquireLease(Aborter.none, guid, duration);

    const result = await blobURL.getProperties(Aborter.none);
    assert.equal(result.leaseDuration, "fixed");
    assert.equal(result.leaseState, "leased");
    assert.equal(result.leaseStatus, "locked");

    await sleep(16 * 1000);
    const result2 = await blobURL.getProperties(Aborter.none);
    assert.ok(!result2.leaseDuration);
    assert.equal(result2.leaseState, "expired");
    assert.equal(result2.leaseStatus, "unlocked");

    const result_renew = await blobURL.renewLease(Aborter.none, guid);
    assert.equal(
      result_renew._response.request.headers.get("x-ms-client-request-id"),
      result_renew.clientRequestId
    );
    const result3 = await blobURL.getProperties(Aborter.none);
    assert.equal(result3.leaseDuration, "fixed");
    assert.equal(result3.leaseState, "leased");
    assert.equal(result3.leaseStatus, "locked");

    await blobURL.releaseLease(Aborter.none, guid);
  });

  it("changeLease @loki @sql", async () => {
    const guid = "ca761232ed4211cebacd00aa0057b223";
    const duration = 15;
    await blobURL.acquireLease(Aborter.none, guid, duration);

    const result = await blobURL.getProperties(Aborter.none);
    assert.equal(result.leaseDuration, "fixed");
    assert.equal(result.leaseState, "leased");
    assert.equal(result.leaseStatus, "locked");

    const newGuid = "3c7e72ebb4304526bc53d8ecef03798f";
    const result_change = await blobURL.changeLease(
      Aborter.none,
      guid,
      newGuid
    );
    assert.equal(
      result_change._response.request.headers.get("x-ms-client-request-id"),
      result_change.clientRequestId
    );

    await blobURL.getProperties(Aborter.none);
    await blobURL.releaseLease(Aborter.none, newGuid);
  });

  it("breakLease @loki @sql", async () => {
    const guid = "ca761232ed4211cebacd00aa0057b223";
    const duration = 15;
    await blobURL.acquireLease(Aborter.none, guid, duration);

    const result = await blobURL.getProperties(Aborter.none);
    assert.equal(result.leaseDuration, "fixed");
    assert.equal(result.leaseState, "leased");
    assert.equal(result.leaseStatus, "locked");

    const breakDuration = 3;
    let breaklefttime = breakDuration;
    while (breaklefttime > 0) {
      const breakResult = await blobURL.breakLease(Aborter.none, breakDuration);
      assert.equal(
        breakResult._response.request.headers.get("x-ms-client-request-id"),
        breakResult.clientRequestId
      );

      assert.equal(breakResult.leaseTime! <= breaklefttime, true);
      breaklefttime = breakResult.leaseTime!;

      const result2 = await blobURL.getProperties(Aborter.none);
      assert.ok(!result2.leaseDuration);
      assert.equal(result2.leaseState, "breaking");
      assert.equal(result2.leaseStatus, "locked");

      await sleep(500);
    }

    const result3 = await blobURL.getProperties(Aborter.none);
    assert.ok(!result3.leaseDuration);
    assert.equal(result3.leaseState, "broken");
    assert.equal(result3.leaseStatus, "unlocked");

    await blobURL.releaseLease(Aborter.none, guid);
    const result4 = await blobURL.getProperties(Aborter.none);
    assert.equal(result4.leaseDuration, undefined);
    assert.equal(result4.leaseState, "available");
    assert.equal(result4.leaseStatus, "unlocked");
  });

  it("should get the correct headers back when setting metadata @loki @sql", async () => {
    const metadata = {
      a: "a",
      b: "b"
    };
    const setResult = await blobURL.setMetadata(Aborter.none, metadata);
    assert.equal(
      setResult._response.request.headers.get("x-ms-client-request-id"),
      setResult.clientRequestId
    );
    assert.notEqual(setResult.date, undefined);
    assert.notEqual(setResult.eTag, undefined);
    assert.notEqual(setResult.isServerEncrypted, undefined);
    assert.notEqual(setResult.lastModified, undefined);
    assert.notEqual(setResult.requestId, undefined);
    assert.notEqual(setResult.version, undefined);
    const result = await blobURL.getProperties(Aborter.none);
    assert.deepStrictEqual(result.metadata, metadata);
    assert.deepStrictEqual(result.accessTier, "Hot");
    assert.deepStrictEqual(result.acceptRanges, "bytes");
    assert.deepStrictEqual(result.blobType, "BlockBlob");
  });

  // https://docs.microsoft.com/en-us/rest/api/storageservices/get-blob-properties
  // as properties retrieval is implemented, the properties should be added to the tests below
  // https://developer.mozilla.org/en-US/docs/Web/HTTP/Header
  it("should get the correct properties set based on set HTTP headers @loki @sql", async () => {
    const cacheControl = "no-cache";
    const contentType = "text/plain; charset=UTF-8";
    const md5 = new Uint8Array([1, 2, 3, 4, 5]);
    const contentEncoding = "identity";
    const contentLanguage = "en-US";
    const contentDisposition = "attachment";
    const headers: BlobHTTPHeaders = {
      blobCacheControl: cacheControl,
      blobContentType: contentType,
      blobContentMD5: md5,
      blobContentDisposition: contentDisposition,
      blobContentLanguage: contentLanguage,
      blobContentEncoding: contentEncoding
    };
    const result_set = await blobURL.setHTTPHeaders(Aborter.none, headers);
    assert.equal(
      result_set._response.request.headers.get("x-ms-client-request-id"),
      result_set.clientRequestId
    );
    const result = await blobURL.getProperties(Aborter.none);
    assert.deepStrictEqual(result.cacheControl, cacheControl);
    assert.deepStrictEqual(result.contentType, contentType);
    assert.deepEqual(result.contentMD5, md5);
    assert.deepStrictEqual(result.contentDisposition, contentDisposition);
    assert.deepStrictEqual(result.contentLanguage, contentLanguage);
  });

  it("setTier set default to cool @loki @sql", async () => {
    const result = await blockBlobURL.setTier(Aborter.none, "Cool");
    assert.equal(
      result._response.request.headers.get("x-ms-client-request-id"),
      result.clientRequestId
    );

    const properties = await blockBlobURL.getProperties(Aborter.none);
    assert.equal(properties.accessTier!.toLowerCase(), "cool");
  });

  it("setTier set archive to hot @loki @sql", async () => {
    await blockBlobURL.setTier(Aborter.none, "Archive");
    let properties = await blockBlobURL.getProperties(Aborter.none);
    assert.equal(properties.accessTier!.toLowerCase(), "archive");

    await blockBlobURL.setTier(Aborter.none, "Hot");
    properties = await blockBlobURL.getProperties(Aborter.none);
    if (properties.archiveStatus) {
      assert.equal(
        properties.archiveStatus.toLowerCase(),
        "rehydrate-pending-to-hot"
      );
    }
  });

  it("setHTTPHeaders with default parameters @loki @sql", async () => {
    await blobURL.setHTTPHeaders(Aborter.none, {});
    const result = await blobURL.getProperties(Aborter.none);

    assert.deepStrictEqual(result.blobType, "BlockBlob");
    assert.ok(result.lastModified);
    assert.deepStrictEqual(result.metadata, {});
    assert.ok(!result.cacheControl);
    assert.ok(!result.contentType);
    assert.ok(!result.contentMD5);
    assert.ok(!result.contentEncoding);
    assert.ok(!result.contentLanguage);
    assert.ok(!result.contentDisposition);
  });

  it("setHTTPHeaders with all parameters set @loki @sql", async () => {
    const headers = {
      blobCacheControl: "blobCacheControl",
      blobContentDisposition: "blobContentDisposition",
      blobContentEncoding: "blobContentEncoding",
      blobContentLanguage: "blobContentLanguage",
      blobContentMD5: isNode
        ? Buffer.from([1, 2, 3, 4])
        : new Uint8Array([1, 2, 3, 4]),
      blobContentType: "blobContentType"
    };
    await blobURL.setHTTPHeaders(Aborter.none, headers);
    const result = await blobURL.getProperties(Aborter.none);
    assert.ok(result.date);
    assert.deepStrictEqual(result.blobType, "BlockBlob");
    assert.ok(result.lastModified);
    assert.deepStrictEqual(result.metadata, {});
    assert.deepStrictEqual(result.cacheControl, headers.blobCacheControl);
    assert.deepStrictEqual(result.contentType, headers.blobContentType);
    assert.deepStrictEqual(result.contentMD5, headers.blobContentMD5);
    assert.deepStrictEqual(result.contentEncoding, headers.blobContentEncoding);
    assert.deepStrictEqual(result.contentLanguage, headers.blobContentLanguage);
    assert.deepStrictEqual(
      result.contentDisposition,
      headers.blobContentDisposition
    );
  });

  it("Copy blob should work @loki", async () => {
    const sourceBlob = getUniqueName("blob");
    const destBlob = getUniqueName("blob");

    const sourceBlobURL = BlockBlobURL.fromContainerURL(
      containerURL,
      sourceBlob
    );
    const destBlobURL = BlockBlobURL.fromContainerURL(containerURL, destBlob);

    const metadata = { key: "value" };
    const blobHTTPHeaders = {
      blobCacheControl: "blobCacheControl",
      blobContentDisposition: "blobContentDisposition",
      blobContentEncoding: "blobContentEncoding",
      blobContentLanguage: "blobContentLanguage",
      blobContentType: "blobContentType"
    };

    const result_upload = await sourceBlobURL.upload(Aborter.none, "hello", 5, {
      metadata,
      blobHTTPHeaders
    });
    assert.equal(
      result_upload._response.request.headers.get("x-ms-client-request-id"),
      result_upload.clientRequestId
    );

    const result_startcopy = await destBlobURL.startCopyFromURL(
      Aborter.none,
      sourceBlobURL.url
    );
    assert.equal(
      result_startcopy._response.request.headers.get("x-ms-client-request-id"),
      result_startcopy.clientRequestId
    );

    const result = await destBlobURL.getProperties(Aborter.none);
    assert.ok(result.date);
    assert.deepStrictEqual(result.blobType, "BlockBlob");
    assert.ok(result.lastModified);
    assert.deepStrictEqual(result.metadata, metadata);
    assert.deepStrictEqual(
      result.cacheControl,
      blobHTTPHeaders.blobCacheControl
    );
    assert.deepStrictEqual(result.contentType, blobHTTPHeaders.blobContentType);
    assert.deepStrictEqual(
      result.contentEncoding,
      blobHTTPHeaders.blobContentEncoding
    );
    assert.deepStrictEqual(
      result.contentLanguage,
      blobHTTPHeaders.blobContentLanguage
    );
    assert.deepStrictEqual(
      result.contentDisposition,
      blobHTTPHeaders.blobContentDisposition
    );
  });

  it("Copy blob should work to override metadata @loki", async () => {
    const sourceBlob = getUniqueName("blob");
    const destBlob = getUniqueName("blob");

    const sourceBlobURL = BlockBlobURL.fromContainerURL(
      containerURL,
      sourceBlob
    );
    const destBlobURL = BlockBlobURL.fromContainerURL(containerURL, destBlob);

    const metadata = { key: "value" };
    const metadata2 = { key: "value2" };
    await sourceBlobURL.upload(Aborter.none, "hello", 5, {
      metadata
    });

    await destBlobURL.startCopyFromURL(Aborter.none, sourceBlobURL.url, {
      metadata: metadata2
    });

    const result = await destBlobURL.getProperties(Aborter.none);
    assert.ok(result.date);
    assert.deepStrictEqual(result.blobType, "BlockBlob");
    assert.ok(result.lastModified);
    assert.deepStrictEqual(result.metadata, metadata2);
  });

  it("Copy blob should not override destination Lease status @loki", async () => {
    const sourceBlob = getUniqueName("blob");
    const destBlob = getUniqueName("blob");

    const sourceBlobURL = BlockBlobURL.fromContainerURL(
      containerURL,
      sourceBlob
    );
    const destBlobURL = BlockBlobURL.fromContainerURL(containerURL, destBlob);

    await sourceBlobURL.upload(Aborter.none, "hello", 5);
    await destBlobURL.upload(Aborter.none, "hello", 5);

    const leaseResult = await destBlobURL.acquireLease(Aborter.none, "", -1);
    const leaseId = leaseResult.leaseId;
    assert.ok(leaseId);

    const getResult = await destBlobURL.getProperties(Aborter.none);
    assert.equal(getResult.leaseDuration, "infinite");
    assert.equal(getResult.leaseState, "leased");
    assert.equal(getResult.leaseStatus, "locked");

    await destBlobURL.startCopyFromURL(Aborter.none, sourceBlobURL.url, {
      blobAccessConditions: { leaseAccessConditions: { leaseId } }
    });

    const result = await destBlobURL.getProperties(Aborter.none);
    assert.ok(result.date);
    assert.deepStrictEqual(result.blobType, "BlockBlob");
    assert.ok(result.lastModified);
    assert.equal(getResult.leaseDuration, "infinite");
    assert.equal(getResult.leaseState, "leased");
    assert.equal(getResult.leaseStatus, "locked");

    await destBlobURL.releaseLease(Aborter.none, leaseId!);
  });

<<<<<<< HEAD
  it("Copy blob should work for page blob", async () => {
    const sourceBlob = getUniqueName("blob");
    const destBlob = getUniqueName("blob");

    const sourceBlobURL = PageBlobURL.fromContainerURL(
      containerURL,
      sourceBlob
    );
    const destBlobURL = PageBlobURL.fromContainerURL(containerURL, destBlob);

    const metadata = { key: "value" };
    const blobHTTPHeaders = {
      blobCacheControl: "blobCacheControl",
      blobContentDisposition: "blobContentDisposition",
      blobContentEncoding: "blobContentEncoding",
      blobContentLanguage: "blobContentLanguage",
      blobContentType: "blobContentType"
    };

    const result_upload = await sourceBlobURL.create(Aborter.none, 512, {
      metadata,
      blobHTTPHeaders
    });
    assert.equal(
      result_upload._response.request.headers.get("x-ms-client-request-id"),
      result_upload.clientRequestId
    );

    const result_startcopy = await destBlobURL.startCopyFromURL(
      Aborter.none,
      sourceBlobURL.url
    );
    assert.equal(
      result_startcopy._response.request.headers.get("x-ms-client-request-id"),
      result_startcopy.clientRequestId
    );

    const result = await destBlobURL.getProperties(Aborter.none);
    assert.ok(result.date);
    assert.deepStrictEqual(result.blobType, "PageBlob");
    assert.ok(result.lastModified);
    assert.deepStrictEqual(result.metadata, metadata);
    assert.deepStrictEqual(
      result.cacheControl,
      blobHTTPHeaders.blobCacheControl
    );
    assert.deepStrictEqual(result.contentType, blobHTTPHeaders.blobContentType);
    assert.deepStrictEqual(
      result.contentEncoding,
      blobHTTPHeaders.blobContentEncoding
    );
    assert.deepStrictEqual(
      result.contentLanguage,
      blobHTTPHeaders.blobContentLanguage
    );
    assert.deepStrictEqual(
      result.contentDisposition,
      blobHTTPHeaders.blobContentDisposition
    );
  });

  it("Copy blob should not work for page blob and set tier", async () => {
    const sourceBlob = getUniqueName("blob");
    const destBlob = getUniqueName("blob");

    const sourceBlobURL = PageBlobURL.fromContainerURL(
      containerURL,
      sourceBlob
    );
    const destBlobURL = PageBlobURL.fromContainerURL(containerURL, destBlob);

    const metadata = { key: "value" };
    const blobHTTPHeaders = {
      blobCacheControl: "blobCacheControl",
      blobContentDisposition: "blobContentDisposition",
      blobContentEncoding: "blobContentEncoding",
      blobContentLanguage: "blobContentLanguage",
      blobContentType: "blobContentType"
    };

    const result_upload = await sourceBlobURL.create(Aborter.none, 512, {
      metadata,
      blobHTTPHeaders
    });
    assert.equal(
      result_upload._response.request.headers.get("x-ms-client-request-id"),
      result_upload.clientRequestId
    );

    let err;

    try {
      await destBlobURL.startCopyFromURL(Aborter.none, sourceBlobURL.url, {
        tier: "P10"
      });
    } catch (error) {
      err = error;
    }

    assert.deepStrictEqual(err.statusCode, 400);
  });

  it("Acquire Lease on Breaking Lease status, if LeaseId not match, throw LeaseIdMismatchWithLease error", async () => {
=======
  it("Acquire Lease on Breaking Lease status, if LeaseId not match, throw LeaseIdMismatchWithLease error @loki @sql", async () => {
>>>>>>> 298d490c
    // TODO: implement the case later
  });

  it("Renew Lease on Breaking Lease status, if LeaseId not match, throw LeaseIdMismatchWithLease error @loki @sql", async () => {
    // TODO: implement the case later
  });

  it("Change Lease on Breaking Lease status, if LeaseId not match, throw LeaseIdMismatchWithLease error @loki @sql", async () => {
    // TODO: implement the case later
  });

  it("Renew: Lease on Breaking Lease status, if LeaseId not match, throw LeaseIdMismatchWithLease error @loki @sql", async () => {
    // TODO: implement the case later
  });

  it("Acquire Lease on Broken Lease status, if LeaseId not match, throw LeaseIdMismatchWithLease error @loki @sql", async () => {
    // TODO: implement the case later
  });

  it("Break Lease on Infinite Lease, if give valid breakPeriod, should be broken after breadperiod @loki @sql", async () => {
    // TODO: implement the case later
  });

  it("Break Lease on Infinite Lease, if not give breakPeriod, should be broken immidiately @loki @sql", async () => {
    // TODO: implement the case later
  });

  it("Renew: Lease on Leased status, if LeaseId not match, throw LeaseIdMismatchWithLease error @loki @sql", async () => {
    // TODO: implement the case later
  });

  it("Change Lease on Leased status, if input LeaseId not match anyone of leaseID or proposedLeaseId, throw LeaseIdMismatchWithLease error @loki @sql", async () => {
    // TODO: implement the case later
  });

  it("Change Lease on Leased status, if input LeaseId matches proposedLeaseId, will change success @loki @sql", async () => {
    // TODO: implement the case later
  });

  it("UploadPage on a Leased page blob, if input LeaseId matches, will success @loki @sql", async () => {
    // TODO: implement the case later
  });

  it("ClearPage on a Leased page blob, if input LeaseId matches, will success @loki @sql", async () => {
    // TODO: implement the case later
  });

  it("Resize a Leased page blob, if input LeaseId matches, will success @loki @sql", async () => {
    // TODO: implement the case later
  });

  it("UpdateSequenceNumber a Leased page blob, if input LeaseId matches, will success @loki @sql", async () => {
    // TODO: implement the case later
  });
});<|MERGE_RESOLUTION|>--- conflicted
+++ resolved
@@ -139,8 +139,7 @@
     assert.deepStrictEqual(result2.metadata, metadata);
   });
 
-<<<<<<< HEAD
-  it("should not delete base blob without include snapshot header", async () => {
+  it("should not delete base blob without include snapshot header @loki @sql", async () => {
     const result = await blobURL.createSnapshot(Aborter.none);
     assert.ok(result.snapshot);
     assert.equal(
@@ -160,10 +159,7 @@
     assert.deepStrictEqual(err.statusCode, 409);
   });
 
-  it("should delete snapshot", async () => {
-=======
   it("should delete snapshot @loki @sql", async () => {
->>>>>>> 298d490c
     const result = await blobURL.createSnapshot(Aborter.none);
     assert.ok(result.snapshot);
     assert.equal(
@@ -623,8 +619,7 @@
     await destBlobURL.releaseLease(Aborter.none, leaseId!);
   });
 
-<<<<<<< HEAD
-  it("Copy blob should work for page blob", async () => {
+  it("Copy blob should work for page blob @loki", async () => {
     const sourceBlob = getUniqueName("blob");
     const destBlob = getUniqueName("blob");
 
@@ -685,7 +680,7 @@
     );
   });
 
-  it("Copy blob should not work for page blob and set tier", async () => {
+  it("Copy blob should not work for page blob and set tier @loki", async () => {
     const sourceBlob = getUniqueName("blob");
     const destBlob = getUniqueName("blob");
 
@@ -726,10 +721,7 @@
     assert.deepStrictEqual(err.statusCode, 400);
   });
 
-  it("Acquire Lease on Breaking Lease status, if LeaseId not match, throw LeaseIdMismatchWithLease error", async () => {
-=======
   it("Acquire Lease on Breaking Lease status, if LeaseId not match, throw LeaseIdMismatchWithLease error @loki @sql", async () => {
->>>>>>> 298d490c
     // TODO: implement the case later
   });
 
