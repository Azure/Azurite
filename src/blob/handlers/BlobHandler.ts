--- conflicted
+++ resolved
@@ -262,12 +262,8 @@
   }
 
   /**
-<<<<<<< HEAD
-   * set blob http headers
-=======
    * Set HTTP Headers
    * see also https://docs.microsoft.com/en-us/rest/api/storageservices/set-blob-properties
->>>>>>> bddddb1e
    *
    * @param {Models.BlobSetHTTPHeadersOptionalParams} options
    * @param {Context} context
@@ -278,7 +274,6 @@
     options: Models.BlobSetHTTPHeadersOptionalParams,
     context: Context
   ): Promise<Models.BlobSetHTTPHeadersResponse> {
-<<<<<<< HEAD
     let blob = await this.getSimpleBlobFromStorage(context);
 
     // Check Lease status
@@ -292,9 +287,6 @@
     blob = BlobHandler.UpdateBlobLeaseStateOnWriteBlob(blob);
     await this.dataStore.updateBlob(blob);
 
-=======
-    const blob = await this.getSimpleBlobFromStorage(context);
->>>>>>> bddddb1e
     const blobHeaders = options.blobHTTPHeaders;
     const blobProps = blob.properties;
 
