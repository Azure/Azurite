--- conflicted
+++ resolved
@@ -258,10 +258,6 @@
     options: Models.BlobSetHTTPHeadersOptionalParams,
     context: Context
   ): Promise<Models.BlobSetHTTPHeadersResponse> {
-<<<<<<< HEAD
-    // TODO: Check Lease status, and set to available if it's expired, see sample in BlobHandler.setMetadata()
-    throw new NotImplementedError(context.contextID);
-=======
     const blob = await this.getSimpleBlobFromStorage(context);
     const blobHeaders = options.blobHTTPHeaders;
     const blobProps = blob.properties;
@@ -299,7 +295,6 @@
     };
 
     return response;
->>>>>>> 2284c0c0
   }
 
   public async setMetadata(
