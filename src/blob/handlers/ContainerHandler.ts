import uuid from "uuid/v4";

import Mutex from "../../common/Mutex";
import BlobStorageContext from "../context/BlobStorageContext";
import NotImplementedError from "../errors/NotImplementedError";
import StorageErrorFactory from "../errors/StorageErrorFactory";
import * as Models from "../generated/artifacts/models";
import Context from "../generated/Context";
import IContainerHandler from "../generated/handlers/IContainerHandler";
import { ContainerModel } from "../persistence/IBlobDataStore";
import { API_VERSION } from "../utils/constants";
import { newEtag } from "../utils/utils";
import BaseHandler from "./BaseHandler";

/**
 * ContainerHandler handles Azure Storage Blob container related requests.
 *
 * @export
 * @class ContainerHandler
 * @implements {IHandler}
 */
export default class ContainerHandler extends BaseHandler
  implements IContainerHandler {
  /**
   * Default listing blobs max number.
   *
   * @private
   * @memberof ContainerHandler
   */
  private readonly LIST_BLOBS_MAX_RESULTS_DEFAULT = 5000;

  public async create(
    options: Models.ContainerCreateOptionalParams,
    context: Context
  ): Promise<Models.ContainerCreateResponse> {
    const blobCtx = new BlobStorageContext(context);
    const accountName = blobCtx.account!;
    const containerName = blobCtx.container!;
    const lastModified = blobCtx.startTime!;
    const etag = newEtag();

    const container = await this.dataStore.getContainer(
      accountName,
      containerName
    );
    if (container) {
      throw StorageErrorFactory.getContainerAlreadyExists(blobCtx.contextID!);
    }

    await this.dataStore.updateContainer({
      accountName,
      metadata: options.metadata,
      name: containerName,
      properties: {
        etag,
        lastModified,
        leaseStatus: Models.LeaseStatusType.Unlocked,
        leaseState: Models.LeaseStateType.Available,
        publicAccess: options.access
      }
    });

    const response: Models.ContainerCreateResponse = {
      eTag: etag,
      lastModified,
      requestId: blobCtx.contextID,
      statusCode: 201,
      version: API_VERSION
    };

    return response;
  }

  public async getProperties(
    options: Models.ContainerGetPropertiesOptionalParams,
    context: Context
  ): Promise<Models.ContainerGetPropertiesResponse> {
    const container = await this.getSimpleContainerFromStorage(context);
    const response: Models.ContainerGetPropertiesResponse = {
      eTag: container.properties.etag,
      ...container.properties,
      blobPublicAccess: container.properties.publicAccess,
      metadata: container.metadata,
      requestId: context.contextID,
      statusCode: 200,
      version: API_VERSION
    };
    return response;
  }

  public async getPropertiesWithHead(
    options: Models.ContainerGetPropertiesOptionalParams,
    context: Context
  ): Promise<Models.ContainerGetPropertiesResponse> {
    return this.getProperties(options, context);
  }

  public async delete(
    options: Models.ContainerDeleteMethodOptionalParams,
    context: Context
  ): Promise<Models.ContainerDeleteResponse> {
    const container = await this.getSimpleContainerFromStorage(context);

    // Check Lease status
    if (container.properties.leaseStatus === Models.LeaseStatusType.Locked) {
      if (
        options.leaseAccessConditions === undefined ||
        options.leaseAccessConditions.leaseId === undefined ||
        options.leaseAccessConditions.leaseId === null
      ) {
        const blobCtx = new BlobStorageContext(context);
        throw StorageErrorFactory.getContainerLeaseIdMissing(
          blobCtx.contextID!
        );
      } else if (
        container.leaseId !== undefined &&
        options.leaseAccessConditions.leaseId.toLowerCase() !==
          container.leaseId.toLowerCase()
      ) {
        const blobCtx = new BlobStorageContext(context);
        throw StorageErrorFactory.getContainerLeaseIdMismatchWithContainerOperation(
          blobCtx.contextID!
        );
      }
    } else if (
      options.leaseAccessConditions !== undefined &&
      options.leaseAccessConditions.leaseId !== undefined &&
      options.leaseAccessConditions.leaseId !== null &&
      options.leaseAccessConditions.leaseId !== ""
    ) {
      const blobCtx = new BlobStorageContext(context);
      throw StorageErrorFactory.getBlobLeaseLost(blobCtx.contextID!);
    }

    // TODO: Mark container as being deleted status, then (mark) delete all blobs async
    // When above finishes, execute following delete container operation
    // Because following delete container operation will only delete DB metadata for container and
    // blobs under the container, but will not clean up blob data in disk
    await this.dataStore.deleteContainer(container.accountName, container.name);
    await this.dataStore.deleteBlobs(container.accountName, container.name);

    const response: Models.ContainerDeleteResponse = {
      date: context.startTime,
      requestId: context.contextID,
      statusCode: 202,
      version: API_VERSION
    };

    return response;
  }

  public async setMetadata(
    options: Models.ContainerSetMetadataOptionalParams,
    context: Context
  ): Promise<Models.ContainerSetMetadataResponse> {
    const blobCtx = new BlobStorageContext(context);
    const containerName = blobCtx.container!;
    let container: ContainerModel;

    await Mutex.lock(containerName);
    try {
      container = await this.getSimpleContainerFromStorage(context);
    } catch (error) {
      await Mutex.unlock(containerName);
      throw error;
    }

    container.metadata = options.metadata;
    container.properties.lastModified = blobCtx.startTime!;
    await this.dataStore.updateContainer(container);
    await Mutex.unlock(containerName);

    const response: Models.ContainerSetMetadataResponse = {
      date: container.properties.lastModified,
      eTag: newEtag(),
      lastModified: container.properties.lastModified,
      requestId: context.contextID,
      statusCode: 200
    };

    return response;
  }

  public async getAccessPolicy(
    options: Models.ContainerGetAccessPolicyOptionalParams,
    context: Context
  ): Promise<Models.ContainerGetAccessPolicyResponse> {
    throw new NotImplementedError(context.contextID);
  }

  public async setAccessPolicy(
    options: Models.ContainerSetAccessPolicyOptionalParams,
    context: Context
  ): Promise<Models.ContainerSetAccessPolicyResponse> {
    throw new NotImplementedError(context.contextID);
  }

  public async acquireLease(
    options: Models.ContainerAcquireLeaseOptionalParams,
    context: Context
  ): Promise<Models.ContainerAcquireLeaseResponse> {
    const blobCtx = new BlobStorageContext(context);
    const containerName = blobCtx.container!;
    let container: ContainerModel;

    await Mutex.lock(containerName);
    try {
      container = await this.getSimpleContainerFromStorage(context);
    } catch (error) {
      await Mutex.unlock(containerName);
      throw error;
    }

    // check the lease action aligned with current lease state.
    if (container.properties.leaseState === Models.LeaseStateType.Breaking) {
      await Mutex.unlock(containerName);
      throw StorageErrorFactory.getLeaseAlreadyPresent(blobCtx.contextID!);
    }
    if (
      container.properties.leaseState === Models.LeaseStateType.Leased &&
      options.proposedLeaseId !== container.leaseId
    ) {
      throw StorageErrorFactory.getLeaseAlreadyPresent(context.contextID!);
    }

    // update the lease information
    if (options.duration === -1 || options.duration === undefined) {
      container.properties.leaseDuration = Models.LeaseDurationType.Infinite;
    } else {
      // verify options.duration between 15 and 60
      if (options.duration > 60 || options.duration < 15) {
        await Mutex.unlock(containerName);
        throw StorageErrorFactory.getInvalidLeaseDuration(blobCtx.contextID!);
      }
      container.properties.leaseDuration = Models.LeaseDurationType.Fixed;
      container.leaseExpireTime = blobCtx.startTime!;
      container.leaseExpireTime.setSeconds(
        container.leaseExpireTime.getSeconds() + options.duration
      );
      container.leaseduration = options.duration;
    }
    container.properties.leaseState = Models.LeaseStateType.Leased;
    container.properties.leaseStatus = Models.LeaseStatusType.Locked;
    container.leaseId =
      options.proposedLeaseId !== "" && options.proposedLeaseId !== undefined
        ? options.proposedLeaseId
        : uuid();
    container.leaseBreakExpireTime = undefined;

    await this.dataStore.updateContainer(container);
    await Mutex.unlock(containerName);

    const response: Models.ContainerAcquireLeaseResponse = {
      date: blobCtx.startTime!,
      eTag: container.properties.etag,
      lastModified: container.properties.lastModified,
      leaseId: container.leaseId,
      requestId: context.contextID,
      version: API_VERSION,
      statusCode: 201
    };

    return response;
  }

  public async releaseLease(
    leaseId: string,
    options: Models.ContainerReleaseLeaseOptionalParams,
    context: Context
  ): Promise<Models.ContainerReleaseLeaseResponse> {
    const blobCtx = new BlobStorageContext(context);
    const containerName = blobCtx.container!;
    let container: ContainerModel;

    await Mutex.lock(containerName);
    try {
      container = await this.getSimpleContainerFromStorage(context);
    } catch (error) {
      await Mutex.unlock(containerName);
      throw error;
    }

    // check the lease action aligned with current lease state.
    if (container.properties.leaseState === Models.LeaseStateType.Available) {
      await Mutex.unlock(containerName);
      throw StorageErrorFactory.getContainerLeaseIdMismatchWithLeaseOperation(
        blobCtx.contextID!
      );
    }

    // Check lease ID
    if (container.leaseId !== leaseId) {
      await Mutex.unlock(containerName);
      throw StorageErrorFactory.getContainerLeaseIdMismatchWithLeaseOperation(
        blobCtx.contextID!
      );
    }

    // update the lease information
    container.properties.leaseState = Models.LeaseStateType.Available;
    container.properties.leaseStatus = Models.LeaseStatusType.Unlocked;
    container.properties.leaseDuration = undefined;
    container.leaseduration = undefined;
    container.leaseId = undefined;
    container.leaseExpireTime = undefined;
    container.leaseBreakExpireTime = undefined;

    await this.dataStore.updateContainer(container);
    await Mutex.unlock(containerName);

    const response: Models.ContainerReleaseLeaseResponse = {
      date: blobCtx.startTime!,
      eTag: container.properties.etag,
      lastModified: container.properties.lastModified,
      requestId: context.contextID,
      version: API_VERSION,
      statusCode: 200
    };

    return response;
  }

  public async renewLease(
    leaseId: string,
    options: Models.ContainerRenewLeaseOptionalParams,
    context: Context
  ): Promise<Models.ContainerRenewLeaseResponse> {
    const blobCtx = new BlobStorageContext(context);
    const containerName = blobCtx.container!;
    let container: ContainerModel;

    await Mutex.lock(containerName);
    try {
      container = await this.getSimpleContainerFromStorage(context);
    } catch (error) {
      await Mutex.unlock(containerName);
      throw error;
    }

    // check the lease action aligned with current lease state.
    if (container.properties.leaseState === Models.LeaseStateType.Available) {
      await Mutex.unlock(containerName);
      throw StorageErrorFactory.getContainerLeaseIdMismatchWithLeaseOperation(
        blobCtx.contextID!
      );
    }
    if (
      container.properties.leaseState === Models.LeaseStateType.Breaking ||
      container.properties.leaseState === Models.LeaseStateType.Broken
    ) {
      await Mutex.unlock(containerName);
      throw StorageErrorFactory.getLeaseIsBrokenAndCannotBeRenewed(
        blobCtx.contextID!
      );
    }

    // Check lease ID
    if (container.leaseId !== leaseId) {
      await Mutex.unlock(containerName);
      throw StorageErrorFactory.getContainerLeaseIdMismatchWithLeaseOperation(
        blobCtx.contextID!
      );
    }

    // update the lease information
    container.properties.leaseState = Models.LeaseStateType.Leased;
    container.properties.leaseStatus = Models.LeaseStatusType.Locked;
    // when container.leaseduration has value (not -1), means fixed duration
    if (
      container.leaseduration !== undefined &&
      container.leaseduration !== -1
    ) {
      container.leaseExpireTime = blobCtx.startTime!;
      container.leaseExpireTime.setSeconds(
        container.leaseExpireTime.getSeconds() + container.leaseduration
      );
      container.properties.leaseDuration = Models.LeaseDurationType.Fixed;
    } else {
      container.properties.leaseDuration = Models.LeaseDurationType.Infinite;
    }
    await this.dataStore.updateContainer(container);
    await Mutex.unlock(containerName);

    const response: Models.ContainerRenewLeaseResponse = {
      date: blobCtx.startTime!,
      eTag: container.properties.etag,
      lastModified: container.properties.lastModified,
      leaseId: container.leaseId,
      requestId: context.contextID,
      version: API_VERSION,
      statusCode: 200
    };

    return response;
  }

  public async breakLease(
    options: Models.ContainerBreakLeaseOptionalParams,
    context: Context
  ): Promise<Models.ContainerBreakLeaseResponse> {
    const blobCtx = new BlobStorageContext(context);
    const containerName = blobCtx.container!;
    let container: ContainerModel;
    let leaseTimeinSecond: number;
    leaseTimeinSecond = 0;

    await Mutex.lock(containerName);
    try {
      container = await this.getSimpleContainerFromStorage(context);
    } catch (error) {
      await Mutex.unlock(containerName);
      throw error;
    }

    // check the lease action aligned with current lease state.
    if (container.properties.leaseState === Models.LeaseStateType.Available) {
      await Mutex.unlock(containerName);
      throw StorageErrorFactory.getContainerLeaseNotPresentWithLeaseOperation(
        blobCtx.contextID!
      );
    }

    // update the lease information
    // verify options.breakPeriod between 0 and 60
    if (
      options.breakPeriod !== undefined &&
      (options.breakPeriod > 60 || options.breakPeriod < 0)
    ) {
      await Mutex.unlock(containerName);
      throw StorageErrorFactory.getInvalidLeaseBreakPeriod(blobCtx.contextID!);
    }
    if (
      container.properties.leaseState === Models.LeaseStateType.Expired ||
      container.properties.leaseState === Models.LeaseStateType.Broken ||
      options.breakPeriod === 0 ||
      options.breakPeriod === undefined
    ) {
      container.properties.leaseState = Models.LeaseStateType.Broken;
      container.properties.leaseStatus = Models.LeaseStatusType.Unlocked;
      container.properties.leaseDuration = undefined;
      container.leaseduration = undefined;
      container.leaseExpireTime = undefined;
      container.leaseBreakExpireTime = undefined;
      leaseTimeinSecond = 0;
    } else {
      container.properties.leaseState = Models.LeaseStateType.Breaking;
      container.properties.leaseStatus = Models.LeaseStatusType.Locked;
      container.leaseduration = undefined;
      if (
        container.properties.leaseDuration === Models.LeaseDurationType.Infinite
      ) {
        container.properties.leaseDuration = undefined;
        container.leaseExpireTime = undefined;
        container.leaseBreakExpireTime = new Date(blobCtx.startTime!);
        container.leaseBreakExpireTime.setSeconds(
          container.leaseBreakExpireTime.getSeconds() + options.breakPeriod
        );
        leaseTimeinSecond = options.breakPeriod;
      } else {
        let newleaseBreakExpireTime = new Date(blobCtx.startTime!);
        newleaseBreakExpireTime.setSeconds(
          newleaseBreakExpireTime.getSeconds() + options.breakPeriod
        );
        if (
          container.leaseExpireTime !== undefined &&
          newleaseBreakExpireTime > container.leaseExpireTime
        ) {
          newleaseBreakExpireTime = container.leaseExpireTime;
        }
        if (
          container.leaseBreakExpireTime === undefined ||
          container.leaseBreakExpireTime > newleaseBreakExpireTime
        ) {
          container.leaseBreakExpireTime = newleaseBreakExpireTime;
        }
        leaseTimeinSecond = Math.round(
          Math.abs(
            container.leaseBreakExpireTime.getTime() -
              blobCtx.startTime!.getTime()
          ) / 1000
        );
        container.leaseExpireTime = undefined;
        container.properties.leaseDuration = undefined;
      }
    }

    await this.dataStore.updateContainer(container);
    await Mutex.unlock(containerName);

    const response: Models.ContainerBreakLeaseResponse = {
      date: blobCtx.startTime!,
      eTag: container.properties.etag,
      lastModified: container.properties.lastModified,
      leaseTime: leaseTimeinSecond,
      requestId: context.contextID,
      version: API_VERSION,
      statusCode: 202
    };

    return response;
  }

  public async changeLease(
    leaseId: string,
    proposedLeaseId: string,
    options: Models.ContainerChangeLeaseOptionalParams,
    context: Context
  ): Promise<Models.ContainerChangeLeaseResponse> {
    const blobCtx = new BlobStorageContext(context);
    const containerName = blobCtx.container!;
    let container: ContainerModel;

    await Mutex.lock(containerName);
    try {
      container = await this.getSimpleContainerFromStorage(context);
    } catch (error) {
      await Mutex.unlock(containerName);
      throw error;
    }

    // check the lease action aligned with current lease state.
    if (
      container.properties.leaseState === Models.LeaseStateType.Available ||
      container.properties.leaseState === Models.LeaseStateType.Expired ||
      container.properties.leaseState === Models.LeaseStateType.Broken
    ) {
      await Mutex.unlock(containerName);
      throw StorageErrorFactory.getContainerLeaseNotPresentWithLeaseOperation(
        blobCtx.contextID!
      );
    }
    if (container.properties.leaseState === Models.LeaseStateType.Breaking) {
      await Mutex.unlock(containerName);
      throw StorageErrorFactory.getLeaseIsBreakingAndCannotBeChanged(
        blobCtx.contextID!
      );
    }

    // Check lease ID
    if (
      container.leaseId !== leaseId &&
      container.leaseId !== proposedLeaseId
    ) {
      await Mutex.unlock(containerName);
      throw StorageErrorFactory.getContainerLeaseIdMismatchWithLeaseOperation(
        blobCtx.contextID!
      );
    }

    // update the lease information, only need update lease ID
    container.leaseId = proposedLeaseId;

    await this.dataStore.updateContainer(container);
    await Mutex.unlock(containerName);

    const response: Models.ContainerChangeLeaseResponse = {
      date: blobCtx.startTime!,
      eTag: container.properties.etag,
      lastModified: container.properties.lastModified,
      leaseId: container.leaseId,
      requestId: context.contextID,
      version: API_VERSION,
      statusCode: 200
    };

    return response;
  }

  public async listBlobFlatSegment(
    options: Models.ContainerListBlobFlatSegmentOptionalParams,
    context: Context
  ): Promise<Models.ContainerListBlobFlatSegmentResponse> {
<<<<<<< HEAD
    // TODO: Need update list out blobs lease properties with BlobHandler.updateLeaseAttributes()
    throw new NotImplementedError(context.contextID);
=======
    const container = await this.getSimpleContainerFromStorage(context);
    const request = context.request!;
    const accountName = container.accountName;
    const containerName = container.name;
    const marker = parseInt(options.marker || "0", 10);
    const delimiter = "";
    options.prefix = options.prefix || "";
    options.marker = options.marker || "";

    const [blobs, nextMarker] = await this.dataStore.listBlobs(
      accountName,
      containerName,
      options.prefix,
      options.maxresults,
      marker
    );

    const blobItems: Models.BlobItem[] = [];
    const blobPrefixes: Models.BlobPrefix[] = [];
    const blobPrefixesSet = new Set<string>();
    const prefixLength = options.prefix.length;

    for (const blob of blobs) {
      if (blob.name.length < prefixLength) {
        continue;
      }
      const prefixPos = blob.name.indexOf(options.prefix);
      // This is a blob with matching prefix
      if (prefixPos >= 0) {
        blob.deleted = blob.deleted !== true ? undefined : true;
        blobItems.push(blob);
      }
    }

    const iter = blobPrefixesSet.values();
    let val;
    while (!(val = iter.next()).done) {
      blobPrefixes.push({ name: val.value });
    }

    const serviceEndpoint = `${request.getEndpoint()}/${accountName}`;
    const response: Models.ContainerListBlobFlatSegmentResponse = {
      statusCode: 200,
      contentType: "application/xml",
      requestId: context.contextID,
      version: API_VERSION,
      date: context.startTime,
      serviceEndpoint,
      containerName,
      prefix: options.prefix,
      marker: options.marker,
      maxResults: options.maxresults || this.LIST_BLOBS_MAX_RESULTS_DEFAULT,
      delimiter,
      segment: {
        blobItems,
        blobPrefixes
      },
      nextMarker: `${nextMarker || ""}`
    };

    return response;
>>>>>>> 2284c0c0
  }

  /**
   * List blobs hierarchy.
   *
   * @param {string} delimiter
   * @param {Models.ContainerListBlobHierarchySegmentOptionalParams} options
   * @param {Context} context
   * @returns {Promise<Models.ContainerListBlobHierarchySegmentResponse>}
   * @memberof ContainerHandler
   */
  public async listBlobHierarchySegment(
    delimiter: string,
    options: Models.ContainerListBlobHierarchySegmentOptionalParams,
    context: Context
  ): Promise<Models.ContainerListBlobHierarchySegmentResponse> {
    // TODO: Need update list out blobs lease properties with BlobHandler.updateLeaseAttributes()
    const container = await this.getSimpleContainerFromStorage(context);
    const request = context.request!;
    const accountName = container.accountName;
    const containerName = container.name;
    const marker = parseInt(options.marker || "0", 10);
    options.prefix = options.prefix || "";
    options.marker = options.marker || "";

    const [blobs, nextMarker] = await this.dataStore.listBlobs(
      accountName,
      containerName,
      options.prefix,
      options.maxresults,
      marker
    );

    const blobItems: Models.BlobItem[] = [];
    const blobPrefixes: Models.BlobPrefix[] = [];
    const blobPrefixesSet = new Set<string>();

    const prefixLength = options.prefix.length;
    for (const blob of blobs) {
      const delimiterPosAfterPrefix = blob.name.indexOf(
        delimiter,
        prefixLength
      );

      // This is a blob
      if (delimiterPosAfterPrefix < 0) {
        blob.deleted = blob.deleted !== true ? undefined : true;
        blobItems.push(blob);
      } else {
        // This is a prefix
        const prefix = blob.name.substr(0, delimiterPosAfterPrefix + 1);
        blobPrefixesSet.add(prefix);
      }
    }

    const iter = blobPrefixesSet.values();
    let val;
    while (!(val = iter.next()).done) {
      blobPrefixes.push({ name: val.value });
    }

    const serviceEndpoint = `${request.getEndpoint()}/${accountName}`;
    const response: Models.ContainerListBlobHierarchySegmentResponse = {
      statusCode: 200,
      contentType: "application/xml",
      requestId: context.contextID,
      version: API_VERSION,
      date: context.startTime,
      serviceEndpoint,
      containerName,
      prefix: options.prefix,
      marker: options.marker,
      maxResults: options.maxresults || this.LIST_BLOBS_MAX_RESULTS_DEFAULT,
      delimiter,
      segment: {
        blobItems,
        blobPrefixes
      },
      nextMarker: `${nextMarker || ""}`
    };

    return response;
  }

  public async getAccountInfo(
    context: Context
  ): Promise<Models.ContainerGetAccountInfoResponse> {
    throw new NotImplementedError(context.contextID);
  }

  public async getAccountInfoWithHead(
    context: Context
  ): Promise<Models.ContainerGetAccountInfoResponse> {
    throw new NotImplementedError(context.contextID);
  }

  /**
   * Get container object from persistency layer according to request context.
   *
   * @private
   * @param {Context} context
   * @returns {Promise<BlobModel>}
   * @memberof ContainerHandler
   */
  private async getSimpleContainerFromStorage(
    context: Context
  ): Promise<ContainerModel> {
    const blobCtx = new BlobStorageContext(context);
    const accountName = blobCtx.account!;
    const containerName = blobCtx.container!;

    let container = await this.dataStore.getContainer(
      accountName,
      containerName
    );
    if (!container) {
      throw StorageErrorFactory.getContainerNotFound(blobCtx.contextID!);
    }

    container = this.updateLeaseAttributes(container, blobCtx.startTime!);

    return container;
  }

  /**
   * Update container lease Attributes according to the current time.
   * The Attribute not set back
   *
   * @private
   * @param {ContainerModel} container
   * @param {Date} currentTime
   * @returns {ContainerModel}
   * @memberof ContainerHandler
   */
  private updateLeaseAttributes(
    container: ContainerModel,
    currentTime: Date
  ): ContainerModel {
    // check Leased -> Expired
    if (
      container.properties.leaseState === Models.LeaseStateType.Leased &&
      container.properties.leaseDuration === Models.LeaseDurationType.Fixed
    ) {
      if (
        container.leaseExpireTime !== undefined &&
        currentTime > container.leaseExpireTime
      ) {
        container.properties.leaseState = Models.LeaseStateType.Expired;
        container.properties.leaseStatus = Models.LeaseStatusType.Unlocked;
        container.properties.leaseDuration = undefined;
        container.leaseExpireTime = undefined;
        container.leaseBreakExpireTime = undefined;
      }
    }

    // check Breaking -> Broken
    if (container.properties.leaseState === Models.LeaseStateType.Breaking) {
      if (
        container.leaseBreakExpireTime !== undefined &&
        currentTime > container.leaseBreakExpireTime
      ) {
        container.properties.leaseState = Models.LeaseStateType.Broken;
        container.properties.leaseStatus = Models.LeaseStatusType.Unlocked;
        container.properties.leaseDuration = undefined;
        container.leaseExpireTime = undefined;
        container.leaseBreakExpireTime = undefined;
      }
    }
    return container;
  }
}<|MERGE_RESOLUTION|>--- conflicted
+++ resolved
@@ -570,10 +570,6 @@
     options: Models.ContainerListBlobFlatSegmentOptionalParams,
     context: Context
   ): Promise<Models.ContainerListBlobFlatSegmentResponse> {
-<<<<<<< HEAD
-    // TODO: Need update list out blobs lease properties with BlobHandler.updateLeaseAttributes()
-    throw new NotImplementedError(context.contextID);
-=======
     const container = await this.getSimpleContainerFromStorage(context);
     const request = context.request!;
     const accountName = container.accountName;
@@ -635,7 +631,6 @@
     };
 
     return response;
->>>>>>> 2284c0c0
   }
 
   /**
