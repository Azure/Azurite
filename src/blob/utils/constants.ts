--- conflicted
+++ resolved
@@ -48,8 +48,8 @@
   X_MS_CLIENT_REQUEST_ID: "x-ms-client-request-id",
   X_MS_DATE: "x-ms-date",
   SERVER: "Server",
-<<<<<<< HEAD
   X_MS_META: "x-ms-meta-",
+  X_MS_VERSION: "x-ms-version",
   ORIGIN: "origin",
   VARY: "Vary",
   ACCESS_CONTROL_EXPOSED_HEADER: "Access-Control-Exposed-Headers",
@@ -64,9 +64,6 @@
 
 export const MethodConstants = {
   OPTIONS: "OPTIONS"
-=======
-  X_MS_VERSION: "x-ms-version"
->>>>>>> 4518ff5e
 };
 
 export const SECONDARY_SUFFIX = "-secondary";
