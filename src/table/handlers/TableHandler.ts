import toReadableStream from "to-readable-stream";

import BufferStream from "../../common/utils/BufferStream";
import {
  checkEtagIsInvalidFormat,
  newTableEntityEtag
} from "../../common/utils/utils";
import TableBatchOrchestrator from "../batch/TableBatchOrchestrator";
import TableBatchUtils from "../batch/TableBatchUtils";
import TableStorageContext from "../context/TableStorageContext";
import { NormalizedEntity } from "../entity/NormalizedEntity";
import StorageErrorFactory from "../errors/StorageErrorFactory";
import * as Models from "../generated/artifacts/models";
import Context from "../generated/Context";
import ITableHandler from "../generated/handlers/ITableHandler";
import { Entity, Table } from "../persistence/ITableMetadataStore";
import {
  DEFAULT_TABLE_LISTENING_PORT,
  DEFAULT_TABLE_SERVER_HOST_NAME,
  FULL_METADATA_ACCEPT,
  HeaderConstants,
  MINIMAL_METADATA_ACCEPT,
  NO_METADATA_ACCEPT,
  RETURN_CONTENT,
  RETURN_NO_CONTENT,
  TABLE_API_VERSION,
  TABLE_SERVICE_PERMISSION
} from "../utils/constants";
import {
  getEntityOdataAnnotationsForResponse,
  getPayloadFormat,
  getTableOdataAnnotationsForResponse,
  getTablePropertiesOdataAnnotationsForResponse,
  updateTableOptionalOdataAnnotationsForResponse,
  validateTableName
} from "../utils/utils";
import BaseHandler from "./BaseHandler";

interface IPartialResponsePreferProperties {
  statusCode: 200 | 201 | 204;
  preferenceApplied?: string;
}

/**
 * TODO:
 * 1. Check Accept for every API
 * 2. Check Prefer for every API
 */

export default class TableHandler extends BaseHandler implements ITableHandler {
  public async create(
    tableProperties: Models.TableProperties,
    options: Models.TableCreateOptionalParams,
    context: Context
  ): Promise<Models.TableCreateResponse> {
    const tableContext = new TableStorageContext(context);
    const accept = this.getAndCheckPayloadFormat(tableContext);
    const account = this.getAndCheckAccountName(tableContext);
    const table = tableProperties.tableName; // Table name is in request body instead of URL
    if (table === undefined) {
      throw StorageErrorFactory.getTableNameEmpty(context);
    }

    // validate table name
    if (table !== undefined) {
      validateTableName(context, table);
    }

    const tableModel: Table = {
      account,
      table
    };

    await this.metadataStore.createTable(context, tableModel);

    const response: Models.TableCreateResponse = {
      clientRequestId: options.requestId,
      requestId: tableContext.contextID,
      version: TABLE_API_VERSION,
      date: context.startTime,
      statusCode: 201
    };

    response.tableName = table;
    updateTableOptionalOdataAnnotationsForResponse(
      response,
      account,
      table,
      this.getOdataAnnotationUrlPrefix(tableContext, account),
      accept
    );

    this.updateResponsePrefer(response, tableContext);
    this.updateResponseAccept(tableContext, accept);

    return response;
  }

  public async delete(
    _table: string,
    options: Models.TableDeleteMethodOptionalParams,
    context: Context
  ): Promise<Models.TableDeleteResponse> {
    const tableContext = new TableStorageContext(context);
    const account = this.getAndCheckAccountName(tableContext);
    const table = this.getAndCheckTableName(tableContext);
    const accept = this.getAndCheckPayloadFormat(tableContext);

    await this.metadataStore.deleteTable(context, table, account!);

    const response: Models.TableDeleteResponse = {
      clientRequestId: options.requestId,
      requestId: tableContext.contextID,
      version: TABLE_API_VERSION,
      date: context.startTime,
      statusCode: 204
    };

    this.updateResponseAccept(tableContext, accept);

    return response;
  }

  public async query(
    options: Models.TableQueryOptionalParams,
    context: Context
  ): Promise<Models.TableQueryResponse2> {
    const tableContext = new TableStorageContext(context);
    const account = this.getAndCheckAccountName(tableContext);
    const accept = this.getAndCheckPayloadFormat(tableContext);

    const [tableResult, nextTableName] = await this.metadataStore.queryTable(
      context,
      account,
      options.queryOptions || {},
      options.nextTableName
    );

    const response: Models.TableQueryResponse2 = {
      clientRequestId: options.requestId,
      requestId: tableContext.contextID,
      version: TABLE_API_VERSION,
      date: context.startTime,
      statusCode: 200,
      xMsContinuationNextTableName: nextTableName,
      value: []
    };

    const prefix = this.getOdataAnnotationUrlPrefix(tableContext, account);
    const annotation = getTableOdataAnnotationsForResponse(account, "", prefix);

    if (accept === MINIMAL_METADATA_ACCEPT || accept === FULL_METADATA_ACCEPT) {
      response.odatametadata = annotation.odatametadata;
    }

    response.value = tableResult.map((item) =>
      getTablePropertiesOdataAnnotationsForResponse(
        item.table,
        account,
        prefix,
        accept
      )
    );

    this.updateResponseAccept(tableContext, accept);
    return response;
  }

  // TODO: Filter odata types per accept settings
  public async insertEntity(
    _tableName: string,
    options: Models.TableInsertEntityOptionalParams,
    context: Context,
    batchID?: string
  ): Promise<Models.TableInsertEntityResponse> {
    const tableContext = new TableStorageContext(context);
    const account = this.getAndCheckAccountName(tableContext);
    const table = this.getAndCheckTableName(tableContext);
    const accept = this.getAndCheckPayloadFormat(tableContext);
    const prefer = this.getAndCheckPreferHeader(tableContext);

    // curently unable to use checking functions as the partitionKey
    // and rowKey are not coming through the context.
    // const partitionKey = this.getAndCheckPartitionKey(tableContext);
    // const rowKey = this.getAndCheckRowKey(tableContext);
    if (
      !options.tableEntityProperties ||
      // rowKey and partitionKey may be empty string
      options.tableEntityProperties.PartitionKey === null ||
      options.tableEntityProperties.RowKey === null
    ) {
      throw StorageErrorFactory.getPropertiesNeedValue(context);
    }

    const entity: Entity = {
      PartitionKey: options.tableEntityProperties.PartitionKey,
      RowKey: options.tableEntityProperties.RowKey,
      properties: options.tableEntityProperties,
      lastModifiedTime: context.startTime!,
      eTag: newTableEntityEtag(context.startTime!)
    };

    let nomarlizedEntity;
    try {
      nomarlizedEntity = new NormalizedEntity(entity);
      nomarlizedEntity.normalize();
    } catch (e) {
      this.logger.error(
        `TableHandler:insertEntity() ${e.name} ${JSON.stringify(e.stack)}`,
        context.contextID
      );
      throw StorageErrorFactory.getInvalidInput(context);
    }

    await this.metadataStore.insertTableEntity(context, table, account, entity, batchID);

    const response: Models.TableInsertEntityResponse = {
      clientRequestId: options.requestId,
      requestId: tableContext.contextID,
      version: TABLE_API_VERSION,
      date: context.startTime,
      statusCode: 201,
      eTag: entity.eTag
    };

    if (prefer === RETURN_CONTENT || prefer === undefined) {
      const body = {} as any;
      const annotation = getEntityOdataAnnotationsForResponse(
        account,
        table,
        this.getOdataAnnotationUrlPrefix(tableContext, account),
        options.tableEntityProperties.PartitionKey,
        options.tableEntityProperties.RowKey,
        accept
      );

      if (accept === MINIMAL_METADATA_ACCEPT) {
        body["odata.metadata"] = annotation.odatametadata;
        body["odata.etag"] = entity.eTag;
      }

      if (accept === FULL_METADATA_ACCEPT) {
        body["odata.metadata"] = annotation.odatametadata;
        body["odata.type"] = annotation.odatatype;
        body["odata.id"] = annotation.odataid;
        body["odata.etag"] = entity.eTag;
        body["odata.editLink"] = annotation.odataeditLink;
      }

      // for (const key of Object.keys(entity.properties)) {
      //   body[key] = entity.properties[key];
      // }

      // response.body = new BufferStream(Buffer.from(JSON.stringify(body)));
      const rawResponse = nomarlizedEntity.toResponseString(accept, body);
      this.logger.debug(
        `TableHandler:insertEntity() Raw response string is ${JSON.stringify(
          rawResponse
        )}`,
        context.contextID
      );
      response.body = new BufferStream(Buffer.from(rawResponse));
    }

    this.updateResponseAccept(tableContext, accept);
    this.updateResponsePrefer(response, tableContext);

    return response;
  }

  // TODO: Create data structures to hold entity properties and support serialize, merge, deserialize, filter
  // Note: Batch is using the partition key and row key args, handler receives these values from middleware via
  // context
  public async updateEntity(
    _table: string,
    partitionKey: string,
    rowKey: string,
    options: Models.TableUpdateEntityOptionalParams,
    context: Context,
    batchID?: string
  ): Promise<Models.TableUpdateEntityResponse> {
    const tableContext = new TableStorageContext(context);
    const account = this.getAndCheckAccountName(tableContext);
    const table = this.getAndCheckTableName(tableContext);
    partitionKey = partitionKey || this.getAndCheckPartitionKey(tableContext);
    rowKey = rowKey || this.getAndCheckRowKey(tableContext);
    const ifMatch = options.ifMatch;

    if (!options.tableEntityProperties) {
      throw StorageErrorFactory.getPropertiesNeedValue(context);
    }

    if (
      options.tableEntityProperties.PartitionKey !== partitionKey ||
      options.tableEntityProperties.RowKey !== rowKey
    ) {
      this.logger.warn(
        `TableHandler:updateEntity() Incoming PartitionKey:${partitionKey} RowKey:${rowKey} in URL parameters don't align with entity body PartitionKey:${options.tableEntityProperties.PartitionKey} RowKey:${options.tableEntityProperties.RowKey}.`
      );
    }

    // Test if etag is available
    // this is considered an upsert if no etag header, an empty header is an error.
    // https://docs.microsoft.com/en-us/rest/api/storageservices/insert-or-replace-entity
    if (ifMatch === "") {
      throw StorageErrorFactory.getPreconditionFailed(context);
    }
    if (options?.ifMatch && options.ifMatch !== "*") {
      if (checkEtagIsInvalidFormat(options.ifMatch)) {
        throw StorageErrorFactory.getInvalidOperation(context);
      }
    }

    const eTag = newTableEntityEtag(context.startTime!);

    // Entity, which is used to update an existing entity
    const entity: Entity = {
      PartitionKey: partitionKey,
      RowKey: rowKey,
      properties: options.tableEntityProperties,
      lastModifiedTime: context.startTime!,
      eTag
    };

    let nomarlizedEntity;
    try {
      nomarlizedEntity = new NormalizedEntity(entity);
      nomarlizedEntity.normalize();
    } catch (e) {
      this.logger.error(
        `TableHandler:updateEntity() ${e.name} ${JSON.stringify(e.stack)}`,
        context.contextID
      );
      throw StorageErrorFactory.getInvalidInput(context);
    }

    await this.metadataStore.insertOrUpdateTableEntity(
      context,
      table,
      account,
      entity,
      ifMatch,
      batchID
    );

    // Response definition
    const response: Models.TableUpdateEntityResponse = {
      clientRequestId: options.requestId,
      requestId: tableContext.contextID,
      version: TABLE_API_VERSION,
      date: context.startTime,
      eTag,
      statusCode: 204
    };

    return response;
  }

  public async mergeEntity(
    _table: string,
    partitionKey: string,
    rowKey: string,
    options: Models.TableMergeEntityOptionalParams,
    context: Context,
    batchID?: string
  ): Promise<Models.TableMergeEntityResponse> {
    const tableContext = new TableStorageContext(context);
    const account = this.getAndCheckAccountName(tableContext);
    const table = this.getAndCheckTableName(tableContext);
    partitionKey = partitionKey || this.getAndCheckPartitionKey(tableContext);
    rowKey = rowKey || this.getAndCheckRowKey(tableContext);

    if (!options.tableEntityProperties) {
      throw StorageErrorFactory.getPropertiesNeedValue(context);
    }
    if (options?.ifMatch && options.ifMatch !== "*" && options.ifMatch !== "") {
      if (checkEtagIsInvalidFormat(options.ifMatch)) {
        throw StorageErrorFactory.getInvalidOperation(context);
      }
    }

    if (
      options.tableEntityProperties.PartitionKey !== partitionKey ||
      options.tableEntityProperties.RowKey !== rowKey
    ) {
      this.logger.warn(
        `TableHandler:mergeEntity() Incoming PartitionKey:${partitionKey} RowKey:${rowKey} in URL parameters don't align with entity body PartitionKey:${options.tableEntityProperties.PartitionKey} RowKey:${options.tableEntityProperties.RowKey}.`
      );
    }

    const eTag = newTableEntityEtag(context.startTime!);

    const entity: Entity = {
      PartitionKey: partitionKey,
      RowKey: rowKey,
      properties: options.tableEntityProperties,
      lastModifiedTime: context.startTime!,
      eTag
    };

    let nomarlizedEntity;
    try {
      nomarlizedEntity = new NormalizedEntity(entity);
      nomarlizedEntity.normalize();
    } catch (e) {
      this.logger.error(
        `TableHandler:mergeEntity() ${e.name} ${JSON.stringify(e.stack)}`,
        context.contextID
      );
      throw StorageErrorFactory.getInvalidInput(context);
    }

    await this.metadataStore.insertOrMergeTableEntity(
      context,
      table,
      account,
      entity,
      options.ifMatch,
      batchID
    );

    const response: Models.TableMergeEntityResponse = {
      clientRequestId: options.requestId,
      requestId: tableContext.contextID,
      version: TABLE_API_VERSION,
      date: context.startTime,
      statusCode: 204,
      eTag
    };

    return response;
  }

  public async deleteEntity(
    _table: string,
    partitionKey: string,
    rowKey: string,
    ifMatch: string,
    options: Models.TableDeleteEntityOptionalParams,
    context: Context,
    batchID?: string
  ): Promise<Models.TableDeleteEntityResponse> {
    const tableContext = new TableStorageContext(context);
    const accountName = tableContext.account;

    partitionKey = partitionKey || tableContext.partitionKey!; // Get partitionKey from context
    rowKey = rowKey || tableContext.rowKey!; // Get rowKey from context

    if (!partitionKey || !rowKey) {
      throw StorageErrorFactory.getPropertiesNeedValue(context);
    }
    if (ifMatch === "" || ifMatch === undefined) {
      throw StorageErrorFactory.getPreconditionFailed(context);
    }
    if (ifMatch !== "*" && checkEtagIsInvalidFormat(ifMatch)) {
      throw StorageErrorFactory.getInvalidOperation(context);
    }
    // currently the props are not coming through as args, so we take them from the table context
    await this.metadataStore.deleteTableEntity(
      context,
      tableContext.tableName!,
      accountName!,
      partitionKey,
      rowKey,
      ifMatch,
      batchID
    );

    return {
      statusCode: 204,
      date: tableContext.startTime,
      clientRequestId: options.requestId,
      requestId: tableContext.contextID,
      version: TABLE_API_VERSION
    };
  }

  public async queryEntities(
    _table: string,
    options: Models.TableQueryEntitiesOptionalParams,
    context: Context,
    batchID?: string
  ): Promise<Models.TableQueryEntitiesResponse> {
    const tableContext = new TableStorageContext(context);
    const table = this.getAndCheckTableName(tableContext);
    const account = this.getAndCheckAccountName(tableContext);
    const accept = this.getAndCheckPayloadFormat(tableContext);

<<<<<<< HEAD
    const [result, nextPartitionKey, nextRowKey] =
      await this.metadataStore.queryTableEntities(
        context,
        account,
        table,
        options.queryOptions || {},
        options.nextPartitionKey,
        options.nextRowKey
      );
=======
    const [
      result,
      nextPartitionKey,
      nextRowKey
    ] = await this.metadataStore.queryTableEntities(
      context,
      account,
      table,
      options.queryOptions || {},
      options.nextPartitionKey,
      options.nextRowKey,
      batchID
    );
>>>>>>> 7ff9bfd5

    const response: Models.TableQueryEntitiesResponse = {
      clientRequestId: options.requestId,
      requestId: tableContext.contextID,
      version: TABLE_API_VERSION,
      date: context.startTime,
      xMsContinuationNextPartitionKey: nextPartitionKey,
      xMsContinuationNextRowKey: nextRowKey,
      statusCode: 200
    };

    let selectSet: Set<string> | undefined;
    const selectArray = options.queryOptions?.select
      ?.split(",")
      .filter((item) => {
        return typeof item === "string" && item.length > 0;
      })
      .map((item) => item.trim());
    if (selectArray && selectArray.length > 0) {
      selectSet = new Set(selectArray);
    }

    const entities: string[] = [];
    const odataPrefix = this.getOdataAnnotationUrlPrefix(tableContext, account);
    result.forEach((element) => {
      const entity = {} as any;
      const annotation = getEntityOdataAnnotationsForResponse(
        account,
        table,
        odataPrefix,
        element.PartitionKey,
        element.RowKey,
        accept
      );

      if (
        accept === MINIMAL_METADATA_ACCEPT ||
        accept === FULL_METADATA_ACCEPT
      ) {
        entity["odata.etag"] = element.eTag;
      }

      if (accept === FULL_METADATA_ACCEPT) {
        entity["odata.type"] = annotation.odatatype;
        entity["odata.id"] = annotation.odataid;
        entity["odata.editLink"] = annotation.odataeditLink;
      }

      const nomarlizedEntity = new NormalizedEntity(element);
      entities.push(
        nomarlizedEntity.toResponseString(accept, entity, selectSet)
      );
    });

    const odatametadata = getEntityOdataAnnotationsForResponse(
      account,
      table,
      odataPrefix,
      "",
      "",
      accept
    ).odatametadata;

    const odatametadataPariString = odatametadata
      ? `"odata.metadata":${JSON.stringify(odatametadata)},`
      : "";

    const body = `{${odatametadataPariString}"value":[${entities.join(",")}]}`;
    response.body = new BufferStream(Buffer.from(body));

    this.logger.debug(
      `TableHandler:queryEntities() Raw response string is ${JSON.stringify(
        body
      )}`,
      context.contextID
    );

    this.updateResponseAccept(tableContext, accept);

    return response;
  }

  public async queryEntitiesWithPartitionAndRowKey(
    _table: string,
    partitionKey: string,
    rowKey: string,
    options: Models.TableQueryEntitiesWithPartitionAndRowKeyOptionalParams,
    context: Context,
    batchID?: string
  ): Promise<Models.TableQueryEntitiesWithPartitionAndRowKeyResponse> {
    const tableContext = new TableStorageContext(context);
    const account = this.getAndCheckAccountName(tableContext);
    const table = _table ? _table : this.getAndCheckTableName(tableContext);
    partitionKey = partitionKey || this.getAndCheckPartitionKey(tableContext);
    rowKey = rowKey || this.getAndCheckRowKey(tableContext);
    const accept = this.getAndCheckPayloadFormat(tableContext);

<<<<<<< HEAD
    const entity =
      await this.metadataStore.queryTableEntitiesWithPartitionAndRowKey(
        context,
        table,
        account,
        partitionKey,
        rowKey
      );
=======
    const entity = await this.metadataStore.queryTableEntitiesWithPartitionAndRowKey(
      context,
      table,
      account,
      partitionKey,
      rowKey,
      batchID
    );
>>>>>>> 7ff9bfd5

    if (entity === undefined || entity === null) {
      throw StorageErrorFactory.getEntityNotFound(context);
    }

    const response: Models.TableQueryEntitiesWithPartitionAndRowKeyResponse = {
      statusCode: 200,
      date: tableContext.startTime,
      clientRequestId: options.requestId,
      requestId: context.contextID,
      version: TABLE_API_VERSION
    };

    const body = {} as any;
    const annotation = getEntityOdataAnnotationsForResponse(
      account,
      table,
      this.getOdataAnnotationUrlPrefix(tableContext, account),
      partitionKey,
      rowKey,
      accept
    );

    if (accept === MINIMAL_METADATA_ACCEPT) {
      body["odata.metadata"] = annotation.odatametadata;
      body["odata.etag"] = entity.eTag;
    }

    if (accept === FULL_METADATA_ACCEPT) {
      body["odata.metadata"] = annotation.odatametadata;
      body["odata.type"] = annotation.odatatype;
      body["odata.id"] = annotation.odataid;
      body["odata.etag"] = entity.eTag;
      body["odata.editLink"] = annotation.odataeditLink;
    }

    let selectSet: Set<string> | undefined;
    const selectArray = options.queryOptions?.select
      ?.split(",")
      .filter((item) => {
        return typeof item === "string" && item.length > 0;
      })
      .map((item) => item.trim());
    if (selectArray && selectArray.length > 0) {
      selectSet = new Set(selectArray);
    }

    const nomarlizedEntity = new NormalizedEntity(entity);
    const rawResponse = nomarlizedEntity.toResponseString(
      accept,
      body,
      selectSet
    );
    response.body = new BufferStream(Buffer.from(rawResponse));

    this.logger.debug(
      `TableHandler:queryEntities() Raw response string is ${JSON.stringify(
        rawResponse
      )}`,
      context.contextID
    );

    this.updateResponseAccept(tableContext, accept);
    return response;
  }

  public async mergeEntityWithMerge(
    table: string,
    partitionKey: string,
    rowKey: string,
    options: Models.TableMergeEntityWithMergeOptionalParams,
    context: Context
  ): Promise<Models.TableMergeEntityWithMergeResponse> {
    return this.mergeEntity(
      table,
      partitionKey,
      rowKey,
      options as any,
      context
    );
  }

  /**
   * Get table access policies.
   * @param {string} table
   * @param {Models.TableGetAccessPolicyOptionalParams} options
   * @param {Context} context
   * @returns {Promise<Models.TableGetAccessPolicyResponse>}
   * @memberof TableHandler
   */
  public async getAccessPolicy(
    table: string,
    options: Models.TableGetAccessPolicyOptionalParams,
    context: Context
  ): Promise<Models.TableGetAccessPolicyResponse> {
    const tableContext = new TableStorageContext(context);
    const accountName = this.getAndCheckAccountName(tableContext);
    const tableName = this.getAndCheckTableName(tableContext);

    const foundTable = await this.metadataStore.getTable(
      accountName,
      tableName,
      context
    );

    const response: any = [];
    const responseArray = response as Models.SignedIdentifier[];
    const responseObject = response as Models.TableGetAccessPolicyHeaders & {
      statusCode: 200;
    };
    if (foundTable.tableAcl !== undefined) {
      responseArray.push(...foundTable.tableAcl);
    }
    responseObject.date = context.startTime;
    responseObject.requestId = context.contextID;
    responseObject.version = TABLE_API_VERSION;
    responseObject.statusCode = 200;
    responseObject.clientRequestId = options.requestId;

    return response;
  }

  /**
   * Set table access policies.
   * @param {string} table
   * @param {Models.TableSetAccessPolicyOptionalParams} options
   * @param {Context} context
   * @returns {Promise<Models.TableSetAccessPolicyResponse>}
   * @memberof TableHandler
   */

  public async setAccessPolicy(
    table: string,
    options: Models.TableSetAccessPolicyOptionalParams,
    context: Context
  ): Promise<Models.TableSetAccessPolicyResponse> {
    const tableContext = new TableStorageContext(context);
    const accountName = this.getAndCheckAccountName(tableContext);
    const tableName = this.getAndCheckTableName(tableContext);

    // The policy number should be within 5, the permission should follow the Table permission.
    // See as https://docs.microsoft.com/en-us/rest/api/storageservices/create-service-sas.
    if (options.tableAcl !== undefined) {
      if (options.tableAcl.length > 5) {
        throw StorageErrorFactory.getInvalidXmlDocument(context);
      }

      for (const acl of options.tableAcl) {
        const permission = acl.accessPolicy.permission;
        for (const item of permission) {
          if (!TABLE_SERVICE_PERMISSION.includes(item)) {
            throw StorageErrorFactory.getInvalidXmlDocument(context);
          }
        }
      }
    }

    await this.metadataStore.setTableACL(
      accountName,
      tableName,
      context,
      options.tableAcl
    );

    const response: Models.TableSetAccessPolicyResponse = {
      date: context.startTime,
      requestId: context.contextID,
      version: TABLE_API_VERSION,
      statusCode: 204,
      clientRequestId: options.requestId
    };

    return response;
  }

  /**
   * Processes an entity group transaction request / batch request
   *
   * @param {NodeJS.ReadableStream} body
   * @param {string} multipartContentType
   * @param {number} contentLength
   * @param {Models.TableBatchOptionalParams} options
   * @param {Context} context
   * @return {*}  {Promise<Models.TableBatchResponse>}
   * @memberof TableHandler
   */
  public async batch(
    body: NodeJS.ReadableStream,
    multipartContentType: string,
    contentLength: number,
    options: Models.TableBatchOptionalParams,
    context: Context
  ): Promise<Models.TableBatchResponse> {
    const tableCtx = new TableStorageContext(context);
    const contentTypeResponse = tableCtx.request
      ?.getHeader("content-type")
      ?.replace("batch", "batchresponse");
    const tableBatchManager = new TableBatchOrchestrator(tableCtx, this);

    const requestBody = await TableBatchUtils.StreamToString(body);
    this.logger.debug(
      `TableHandler:batch() Raw request string is ${JSON.stringify(
        requestBody
      )}`,
      context.contextID
    );

<<<<<<< HEAD
    const response =
      await tableBatchManager.processBatchRequestAndSerializeResponse(
        requestBody
      );
=======
    const response = await tableBatchManager.processBatchRequestAndSerializeResponse(
      requestBody,
      this.metadataStore
    );
>>>>>>> 7ff9bfd5

    this.logger.debug(
      `TableHandler:batch() Raw response string is ${JSON.stringify(response)}`,
      context.contextID
    );

    // need to convert response to NodeJS.ReadableStream
    body = toReadableStream(response);

    return {
      contentType: contentTypeResponse,
      requestId: tableCtx.contextID,
      version: TABLE_API_VERSION,
      date: context.startTime,
      statusCode: 202,
      body
    };
  }

  private getOdataAnnotationUrlPrefix(
    tableContext: TableStorageContext,
    account: string
  ): string {
    // TODO: Get protocol, host and port from Azurite server instance
    let protocol = "http";
    let host = `${DEFAULT_TABLE_SERVER_HOST_NAME}:${DEFAULT_TABLE_LISTENING_PORT}/${account}`;
    if (tableContext.request !== undefined) {
      host = `${tableContext.request.getHeader("host")}/${account}` || host;
      protocol = tableContext.request.getProtocol();
    }
    return `${protocol}://${host}`;
  }

  private getAndCheckPayloadFormat(context: TableStorageContext): string {
    const format = getPayloadFormat(context);

    if (
      format !== NO_METADATA_ACCEPT &&
      format !== MINIMAL_METADATA_ACCEPT &&
      format !== FULL_METADATA_ACCEPT
    ) {
      throw StorageErrorFactory.getAtomFormatNotSupported(context);
    }

    return format;
  }

  private getAndCheckPreferHeader(
    context: TableStorageContext
  ): string | undefined {
    const prefer = context.request!.getHeader(HeaderConstants.PREFER);
    return prefer;
  }

  private getAndCheckAccountName(context: TableStorageContext): string {
    const account = context.account;
    if (account === undefined) {
      throw StorageErrorFactory.getAccountNameEmpty(context);
    }
    return account;
  }

  private getAndCheckTableName(context: TableStorageContext): string {
    const table = context.tableName;
    if (table === undefined) {
      throw StorageErrorFactory.getTableNameEmpty(context);
    }
    return table;
  }

  private getAndCheckPartitionKey(context: TableStorageContext): string {
    const partitionKey = context.partitionKey;
    if (partitionKey === undefined) {
      throw StorageErrorFactory.getTableNameEmpty(context);
    }
    return partitionKey;
  }

  private getAndCheckRowKey(context: TableStorageContext): string {
    const rowKey = context.rowKey;
    if (rowKey === undefined) {
      throw StorageErrorFactory.getTableNameEmpty(context);
    }
    return rowKey;
  }

  private updateResponseAccept(
    context: TableStorageContext,
    accept?: string
  ): TableStorageContext {
    if (accept !== undefined) {
      context.response!.setContentType(accept);
    }
    return context;
  }

  private updateResponsePrefer(
    response: IPartialResponsePreferProperties,
    context: TableStorageContext
  ): IPartialResponsePreferProperties {
    const prefer = context.request!.getHeader(HeaderConstants.PREFER);
    if (prefer === RETURN_NO_CONTENT) {
      response.statusCode = 204;
      response.preferenceApplied = RETURN_NO_CONTENT;
    }
    if (prefer === RETURN_CONTENT || prefer === undefined) {
      response.statusCode = 201;
      response.preferenceApplied = RETURN_CONTENT;
    }
    return response;
  }
}<|MERGE_RESOLUTION|>--- conflicted
+++ resolved
@@ -212,7 +212,13 @@
       throw StorageErrorFactory.getInvalidInput(context);
     }
 
-    await this.metadataStore.insertTableEntity(context, table, account, entity, batchID);
+    await this.metadataStore.insertTableEntity(
+      context,
+      table,
+      account,
+      entity,
+      batchID
+    );
 
     const response: Models.TableInsertEntityResponse = {
       clientRequestId: options.requestId,
@@ -486,7 +492,6 @@
     const account = this.getAndCheckAccountName(tableContext);
     const accept = this.getAndCheckPayloadFormat(tableContext);
 
-<<<<<<< HEAD
     const [result, nextPartitionKey, nextRowKey] =
       await this.metadataStore.queryTableEntities(
         context,
@@ -494,23 +499,9 @@
         table,
         options.queryOptions || {},
         options.nextPartitionKey,
-        options.nextRowKey
-      );
-=======
-    const [
-      result,
-      nextPartitionKey,
-      nextRowKey
-    ] = await this.metadataStore.queryTableEntities(
-      context,
-      account,
-      table,
-      options.queryOptions || {},
-      options.nextPartitionKey,
-      options.nextRowKey,
-      batchID
-    );
->>>>>>> 7ff9bfd5
+        options.nextRowKey,
+        batchID
+      );
 
     const response: Models.TableQueryEntitiesResponse = {
       clientRequestId: options.requestId,
@@ -608,25 +599,15 @@
     rowKey = rowKey || this.getAndCheckRowKey(tableContext);
     const accept = this.getAndCheckPayloadFormat(tableContext);
 
-<<<<<<< HEAD
     const entity =
       await this.metadataStore.queryTableEntitiesWithPartitionAndRowKey(
         context,
         table,
         account,
         partitionKey,
-        rowKey
-      );
-=======
-    const entity = await this.metadataStore.queryTableEntitiesWithPartitionAndRowKey(
-      context,
-      table,
-      account,
-      partitionKey,
-      rowKey,
-      batchID
-    );
->>>>>>> 7ff9bfd5
+        rowKey,
+        batchID
+      );
 
     if (entity === undefined || entity === null) {
       throw StorageErrorFactory.getEntityNotFound(context);
@@ -834,17 +815,11 @@
       context.contextID
     );
 
-<<<<<<< HEAD
     const response =
       await tableBatchManager.processBatchRequestAndSerializeResponse(
-        requestBody
-      );
-=======
-    const response = await tableBatchManager.processBatchRequestAndSerializeResponse(
-      requestBody,
-      this.metadataStore
-    );
->>>>>>> 7ff9bfd5
+        requestBody,
+        this.metadataStore
+      );
 
     this.logger.debug(
       `TableHandler:batch() Raw response string is ${JSON.stringify(response)}`,
