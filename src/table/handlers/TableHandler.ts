import BufferStream from "../../common/utils/BufferStream";
import { newEtag } from "../../common/utils/utils";
import TableStorageContext from "../context/TableStorageContext";
import NotImplementedError from "../errors/NotImplementedError";
import StorageErrorFactory from "../errors/StorageErrorFactory";
import * as Models from "../generated/artifacts/models";
import Context from "../generated/Context";
import ITableHandler from "../generated/handlers/ITableHandler";
import { IEntity, TableModel } from "../persistence/ITableMetadataStore";
import {
  DEFAULT_TABLE_LISTENING_PORT,
  DEFAULT_TABLE_SERVER_HOST_NAME,
  FULL_METADATA_ACCEPT,
  MINIMAL_METADATA_ACCEPT,
  NO_METADATA_ACCEPT,
  RETURN_CONTENT,
  RETURN_NO_CONTENT,
  TABLE_API_VERSION
} from "../utils/constants";
import BaseHandler from "./BaseHandler";

export default class TableHandler extends BaseHandler implements ITableHandler {
  public async batch(
    body: NodeJS.ReadableStream,
    multipartContentType: string,
    contentLength: number,
    options: Models.TableBatchOptionalParams,
    context: Context
  ): Promise<Models.TableBatchResponse> {
    const tableCtx = new TableStorageContext(context);
    // TODO: Implement batch operation logic here
    return {
      requestId: tableCtx.contextID,
      version: TABLE_API_VERSION,
      date: context.startTime,
      statusCode: 202,
      body // Use incoming request body as Batch operation response body as demo
    };
  }

  public async create(
    tableProperties: Models.TableProperties,
    options: Models.TableCreateOptionalParams,
    context: Context
  ): Promise<Models.TableCreateResponse> {
    const tableCtx = new TableStorageContext(context);
    const accountName = tableCtx.account;

    const accept = context.request!.getHeader("accept");

    if (
      accept !== NO_METADATA_ACCEPT &&
      accept !== MINIMAL_METADATA_ACCEPT &&
      accept !== FULL_METADATA_ACCEPT
    ) {
      throw StorageErrorFactory.getContentTypeNotSupported(context);
    }

    if (accountName === undefined) {
      throw StorageErrorFactory.getAccountNameEmpty(context);
    }

    // Here table name is in request body, not in url
    const tableName = tableProperties.tableName;
    if (tableName === undefined) {
      throw StorageErrorFactory.getTableNameEmpty;
    }

    const metadata = `${accountName}/$metadata#Tables/@Element`;
    const type = `${accountName}.Tables`;
    const id = `${accountName}/Tables(${tableName})`;
    const editLink = `Tables(${tableName})`;

    const table: TableModel = {
      account: accountName,
      tableName,
      odatametadata: metadata,
      odatatype: type,
      odataid: id,
      odataeditLink: editLink
    };

    await this.metadataStore.createTable(context, table);

    const response: Models.TableCreateResponse = {
      clientRequestId: options.requestId,
      requestId: tableCtx.contextID,
      version: TABLE_API_VERSION,
      date: context.startTime,
      statusCode: 204
    };

    if (context.request!.getHeader("Prefer") === RETURN_NO_CONTENT) {
      response.statusCode = 204;
      response.preferenceApplied = RETURN_NO_CONTENT;
    }

    if (context.request!.getHeader("Prefer") === RETURN_CONTENT) {
      response.statusCode = 201;
      response.preferenceApplied = "return-content";
    }

    let protocol = "http";
    let host =
      DEFAULT_TABLE_SERVER_HOST_NAME + ":" + DEFAULT_TABLE_LISTENING_PORT;
    // TODO: Get host and port from Azurite Server instance
    if (tableCtx.request !== undefined) {
      host = tableCtx.request.getHeader("host") as string;
      protocol = tableCtx.request.getProtocol() as string;
    }

    if (tableCtx.accept === NO_METADATA_ACCEPT) {
      response.tableName = tableName;
    }

    if (tableCtx.accept === MINIMAL_METADATA_ACCEPT) {
      response.tableName = tableName;
      response.odatametadata = `${protocol}://${host}/${metadata}`;
    }

    if (tableCtx.accept === FULL_METADATA_ACCEPT) {
      response.tableName = tableName;
      response.odatametadata = `${protocol}://${host}/${metadata}`;
      response.odatatype = type;
      response.odataid = `${protocol}://${host}/${id}`;
      response.odataeditLink = editLink;
    }

    context.response!.setContentType(accept);
    return response;
  }

  public async query(
    options: Models.TableQueryOptionalParams,
    context: Context
  ): Promise<Models.TableQueryResponse2> {
    const tableCtx = new TableStorageContext(context);
    const accountName = tableCtx.account;

    const accept = context.request!.getHeader("accept");

    if (
      accept !== NO_METADATA_ACCEPT &&
      accept !== MINIMAL_METADATA_ACCEPT &&
      accept !== FULL_METADATA_ACCEPT
    ) {
      throw StorageErrorFactory.getContentTypeNotSupported(context);
    }

    if (accountName === undefined) {
      throw StorageErrorFactory.getAccountNameEmpty(context);
    }

    const metadata = `${accountName}/$metadata#Tables`;
    const tableResult = await this.metadataStore.queryTable(
      context,
      accountName
    );

    const response: Models.TableQueryResponse2 = {
      clientRequestId: options.requestId,
      requestId: tableCtx.contextID,
      version: TABLE_API_VERSION,
      date: context.startTime,
      statusCode: 200,
      xMsContinuationNextTableName: options.nextTableName,
      value: []
    };

    let protocol = "http";
    let host =
      DEFAULT_TABLE_SERVER_HOST_NAME + ":" + DEFAULT_TABLE_LISTENING_PORT;
    // TODO: Get host and port from Azurite Server instance
    if (tableCtx.request !== undefined) {
      host = tableCtx.request.getHeader("host") as string;
      protocol = tableCtx.request.getProtocol() as string;
    }

    if (tableCtx.accept === NO_METADATA_ACCEPT) {
      response.value = tableResult.map(item => {
        return { tableName: item.tableName };
      });
    }

    if (tableCtx.accept === MINIMAL_METADATA_ACCEPT) {
      response.odatametadata = `${protocol}://${host}/${metadata}`;
      response.value = tableResult.map(item => {
        return { tableName: item.tableName };
      });
    }

    if (tableCtx.accept === FULL_METADATA_ACCEPT) {
      response.odatametadata = `${protocol}://${host}/${metadata}`;
      response.value = tableResult.map(item => {
        return {
          odatatype: item.odatatype,
          odataid: `${protocol}://${host}/${item.odataid}`,
          odataeditLink: item.odataeditLink,
          tableName: item.tableName
        };
      });
    }

    context.response!.setContentType(accept);
    return response;
  }

  public async delete(
    tablename: string,
    options: Models.TableDeleteMethodOptionalParams,
    context: Context
  ): Promise<Models.TableDeleteResponse> {
    const tableCtx = new TableStorageContext(context);
    const accountName = tableCtx.account;
    // currently the tableName is not coming through, so we take it from the table context
    await this.metadataStore.deleteTable(
      context,
      tableCtx.tableName!,
      accountName!
    );
    const response: Models.TableDeleteResponse = {
      clientRequestId: options.requestId,
      requestId: tableCtx.contextID,
      version: TABLE_API_VERSION,
      date: context.startTime,
      statusCode: 204
    };

    return response;
  }

  public async queryEntities(
    table: string,
    options: Models.TableQueryEntitiesOptionalParams,
    context: Context
  ): Promise<Models.TableQueryEntitiesResponse> {
    // e.g
    // const tableCtx = new TableStorageContext(context);
    // const accountName = tableCtx.account;
    // const tableName = tableCtx.tableName; // Get tableName from context
    // return {
    //   statusCode: 200,
    //   date: tableCtx.startTime,
    //   clientRequestId: "clientRequestId",
    //   requestId: "requestId",
    //   version: "version",
    //   xMsContinuationNextPartitionKey: "xMsContinuationNextPartitionKey",
    //   xMsContinuationNextRowKey: "xMsContinuationNextRowKey",
    //   odatametadata: "odatametadata",
    //   value: [
    //     {
    //       property1: "property1" + accountName,
    //       property2: "property2" + tableName,
    //       property3: "property3"
    //     },
    //     {
    //       property1: "property1"
    //     }
    //   ]
    // };
    // TODO
    throw new NotImplementedError();
  }

  public async queryEntitiesWithPartitionAndRowKey(
    _table: string,
    _partitionKey: string,
    _rowKey: string,
    options: Models.TableQueryEntitiesWithPartitionAndRowKeyOptionalParams,
    context: Context
  ): Promise<Models.TableQueryEntitiesWithPartitionAndRowKeyResponse> {
    // e.g
    // const tableCtx = new TableStorageContext(context);
    // const accountName = tableCtx.account;
    // const tableName = tableCtx.tableName; // Get tableName from context
    // const partitionKey = tableCtx.partitionKey!; // Get partitionKey from context
    // const rowKey = tableCtx.rowKey!; // Get rowKey from context
    // return {
    //   statusCode: 200,
    //   date: tableCtx.startTime,
    //   clientRequestId: "clientRequestId",
    //   requestId: "requestId",
    //   version: "version",
    //   xMsContinuationNextPartitionKey: partitionKeyFromContext,
    //   xMsContinuationNextRowKey: rowKeyFromContext,
    //   odatametadata: "odatametadata",
    //   value: [
    //     {
    //       property1: "property1" + accountName,
    //       property2: "property2" + tableName,
    //       property3: "property3"
    //     },
    //     {
    //       property1: "property1"
    //     }
    //   ]
    // };
    // TODO
    throw new NotImplementedError();
  }

  public async updateEntity(
    _table: string,
    _partitionKey: string,
    _rowKey: string,
    options: Models.TableUpdateEntityOptionalParams,
    context: Context
  ): Promise<Models.TableUpdateEntityResponse> {
    const tableCtx = new TableStorageContext(context);
    const accountName = tableCtx.account;
    const tableName = tableCtx.tableName!; // Get tableName from context
    const ifMatch = options.ifMatch;

    // Test if all required parameter exist
    if (
      !options.tableEntityProperties ||
      !options.tableEntityProperties.PartitionKey ||
      !options.tableEntityProperties.RowKey
    ) {
      throw StorageErrorFactory.getPropertiesNeedValue(context);
    }

    // Test if etag is available
    // this is considered an upsert if no etag header, an empty header is an error.
    // https://docs.microsoft.com/en-us/rest/api/storageservices/insert-or-replace-entity
    if (ifMatch === "") {
      throw StorageErrorFactory.getPreconditionFailed(context);
    }
    const updateEtag = newEtag();
    // Entity, which is used to update an existing entity
    const entity: IEntity = {
      PartitionKey: options.tableEntityProperties.PartitionKey,
      RowKey: options.tableEntityProperties.RowKey,
      properties: options.tableEntityProperties,
      lastModifiedTime: context.startTime!,
      eTag: updateEtag
    };

    if (ifMatch !== undefined) {
      // Update entity
      await this.metadataStore.updateTableEntity(
        context,
        tableName,
        accountName!,
        entity,
        ifMatch!
      );
    } else {
      // Upsert the entity
      const exists = await this.metadataStore.queryTableEntitiesWithPartitionAndRowKey(
        context,
        tableName,
        accountName!,
        options.tableEntityProperties.PartitionKey,
        options.tableEntityProperties.RowKey
      );

      if (exists !== null) {
        // entity exists so we update and force with "*" etag
        await this.metadataStore.updateTableEntity(
          context,
          tableName,
          accountName!,
          entity,
          "*"
        );
      } else {
        await this.metadataStore.insertTableEntity(
          context,
          tableName,
          accountName!,
          entity
        );
      }
    }
    // Response definition
    const response: Models.TableUpdateEntityResponse = {
      clientRequestId: options.requestId,
      requestId: tableCtx.contextID,
      version: TABLE_API_VERSION,
      date: context.startTime,
      eTag: updateEtag,
      statusCode: 204
    };

    return response;
  }

  public async mergeEntity(
    _table: string,
    _partitionKey: string,
    _rowKey: string,
    options: Models.TableMergeEntityOptionalParams,
    context: Context
  ): Promise<Models.TableMergeEntityResponse> {
    const tableCtx = new TableStorageContext(context);
    const accountName = tableCtx.account;
<<<<<<< HEAD
    const tableName = tableCtx.tableName!;
    const ifMatch = options.ifMatch;

    // Test if all required parameter exist
=======
    const tableName = tableCtx.tableName;
    const partitionKey = tableCtx.partitionKey!;
    const rowKey = tableCtx.rowKey!;

>>>>>>> 936e6981
    if (
      !options.tableEntityProperties ||
      !options.tableEntityProperties.PartitionKey ||
      !options.tableEntityProperties.RowKey
    ) {
      throw StorageErrorFactory.getPropertiesNeedValue(context);
    }

<<<<<<< HEAD
    // Test if etag is available
    if (ifMatch === "" || ifMatch === undefined) {
      throw StorageErrorFactory.getPreconditionFailed(context);
    }

    // Entity, which is used to merge an existing entity
    const entity: IEntity = {
      PartitionKey: options.tableEntityProperties.PartitionKey,
      RowKey: options.tableEntityProperties.RowKey,
      properties: options.tableEntityProperties,
      lastModifiedTime: context.startTime!,
      eTag: newEtag()
    };

    await this.metadataStore.mergeTableEntity(
      context,
      tableName,
      accountName!,
      entity,
      ifMatch
    );

    // Response definition
    const response: Models.TableUpdateEntityResponse = {
=======
    const existingEntity = await this.metadataStore.queryTableEntitiesWithPartitionAndRowKey(
      context,
      tableName!,
      accountName!,
      partitionKey,
      rowKey
    );
    let etagValue = "*";

    if (existingEntity !== null) {
      const mergeEntity: IEntity = {
        PartitionKey: options.tableEntityProperties.PartitionKey,
        RowKey: options.tableEntityProperties.RowKey,
        properties: options.tableEntityProperties,
        lastModifiedTime: context.startTime!,
        eTag: etagValue
      };

      etagValue = await this.metadataStore.mergeTableEntity(
        context,
        tableName!,
        accountName!,
        mergeEntity,
        etagValue,
        partitionKey,
        rowKey
      );
    } else {
      const entity: IEntity = {
        PartitionKey: options.tableEntityProperties.PartitionKey,
        RowKey: options.tableEntityProperties.RowKey,
        properties: options.tableEntityProperties,
        lastModifiedTime: context.startTime!,
        eTag: etagValue
      };

      await this.metadataStore.insertTableEntity(
        context,
        tableName!,
        accountName!,
        entity
      );
    }

    const response: Models.TableMergeEntityResponse = {
>>>>>>> 936e6981
      clientRequestId: options.requestId,
      requestId: tableCtx.contextID,
      version: TABLE_API_VERSION,
      date: context.startTime,
<<<<<<< HEAD
      eTag: newEtag(),
      statusCode: 204
=======
      statusCode: 204,
      eTag: etagValue
>>>>>>> 936e6981
    };

    return response;
  }

  public async mergeEntityWithMerge(
    table: string,
    partitionKey: string,
    rowKey: string,
    options: Models.TableMergeEntityWithMergeOptionalParams,
    context: Context
  ): Promise<Models.TableMergeEntityWithMergeResponse> {
    return this.mergeEntity(
      table,
      partitionKey,
      rowKey,
      options as any,
      context
    );
  }

  public async deleteEntity(
    _table: string,
    _partitionKey: string,
    _rowKey: string,
    ifMatch: string,
    options: Models.TableDeleteEntityOptionalParams,
    context: Context
  ): Promise<Models.TableDeleteEntityResponse> {
    const tableCtx = new TableStorageContext(context);
    const accountName = tableCtx.account;
    const partitionKey = tableCtx.partitionKey!; // Get partitionKey from context
    const rowKey = tableCtx.rowKey!; // Get rowKey from context

    if (!partitionKey || !rowKey) {
      throw StorageErrorFactory.getPropertiesNeedValue(context);
    }
    if (ifMatch === "" || ifMatch === undefined) {
      throw StorageErrorFactory.getPreconditionFailed(context);
    }
    // currently the props are not coming through as args, so we take them from the table context
    await this.metadataStore.deleteTableEntity(
      context,
      tableCtx.tableName!,
      accountName!,
      partitionKey,
      rowKey,
      ifMatch
    );

    return {
      statusCode: 204,
      date: tableCtx.startTime,
      clientRequestId: options.requestId,
      requestId: tableCtx.contextID,
      version: TABLE_API_VERSION
    };
  }

  public async insertEntity(
    _tableName: string,
    options: Models.TableInsertEntityOptionalParams,
    context: Context
  ): Promise<Models.TableInsertEntityResponse> {
    const tableCtx = new TableStorageContext(context);
    const accountName = tableCtx.account;
    const tableName = tableCtx.tableName!; // Get tableName from context

    if (
      !options.tableEntityProperties ||
      !options.tableEntityProperties.PartitionKey ||
      !options.tableEntityProperties.RowKey
    ) {
      throw StorageErrorFactory.getPropertiesNeedValue(context);
    }

    const entity: IEntity = {
      PartitionKey: options.tableEntityProperties.PartitionKey,
      RowKey: options.tableEntityProperties.RowKey,
      properties: options.tableEntityProperties,
      lastModifiedTime: context.startTime!,
      eTag: newEtag()
    };

    // TODO: Move logic to get host into utility methods
    let protocol = "http";
    let host =
      DEFAULT_TABLE_SERVER_HOST_NAME + ":" + DEFAULT_TABLE_LISTENING_PORT;
    if (tableCtx.request !== undefined) {
      host = tableCtx.request.getHeader("host") as string;
      protocol = tableCtx.request.getProtocol() as string;
    }

    const metadata = `${protocol}://${host}/${accountName}/$metadata#Tables/@Element`;
    const type = `${accountName}.Tables`;
    const id = `${protocol}://${host}/Tables(${tableName})`;
    const editLink = `Tables(${tableName})`;

    await this.metadataStore.insertTableEntity(
      context,
      tableName,
      accountName!,
      entity
    );

    const response: Models.TableInsertEntityResponse = {
      clientRequestId: options.requestId,
      requestId: tableCtx.contextID,
      version: TABLE_API_VERSION,
      date: context.startTime,
      statusCode: 201
    };

    const accept = tableCtx.accept;

    // Set contentType in response according to accept
    if (
      accept !== NO_METADATA_ACCEPT &&
      accept !== MINIMAL_METADATA_ACCEPT &&
      accept !== FULL_METADATA_ACCEPT
    ) {
      throw StorageErrorFactory.getContentTypeNotSupported(context);
    }

    response.contentType = "application/json";
    const body = {} as any;

    if (context.request!.getHeader("Prefer") === RETURN_NO_CONTENT) {
      response.statusCode = 204;
      response.preferenceApplied = RETURN_NO_CONTENT;
    }

    if (context.request!.getHeader("Prefer") === RETURN_CONTENT) {
      response.statusCode = 201;
      response.preferenceApplied = "return-content";

      if (accept === MINIMAL_METADATA_ACCEPT) {
        body["odata.metadata"] = metadata;
      }

      if (accept === FULL_METADATA_ACCEPT) {
        body["odata.metadata"] = metadata;
        body["odata.type"] = type;
        body["body.id"] = id;
        body["odata.etag"] = entity.eTag;
        body["odata.editLink"] = editLink;
      }

      for (const key of Object.keys(entity.properties)) {
        body[key] = entity.properties[key];
      }

      response.body = new BufferStream(Buffer.from(JSON.stringify(body)));
    }
    return response;
  }

  public async getAccessPolicy(
    table: string,
    options: Models.TableGetAccessPolicyOptionalParams,
    context: Context
  ): Promise<Models.TableGetAccessPolicyResponse> {
    // e.g
    // const tableCtx = new TableStorageContext(context);
    // const accountName = tableCtx.account;
    // const tableName = tableCtx.tableName; // Get tableName from context
    // TODO
    throw new NotImplementedError();
  }

  public async setAccessPolicy(
    table: string,
    options: Models.TableSetAccessPolicyOptionalParams,
    context: Context
  ): Promise<Models.TableSetAccessPolicyResponse> {
    // e.g
    // const tableCtx = new TableStorageContext(context);
    // const accountName = tableCtx.account;
    // const tableName = tableCtx.tableName; // Get tableName from context
    // TODO
    throw new NotImplementedError();
  }
}<|MERGE_RESOLUTION|>--- conflicted
+++ resolved
@@ -395,17 +395,11 @@
   ): Promise<Models.TableMergeEntityResponse> {
     const tableCtx = new TableStorageContext(context);
     const accountName = tableCtx.account;
-<<<<<<< HEAD
     const tableName = tableCtx.tableName!;
-    const ifMatch = options.ifMatch;
-
-    // Test if all required parameter exist
-=======
-    const tableName = tableCtx.tableName;
     const partitionKey = tableCtx.partitionKey!;
     const rowKey = tableCtx.rowKey!;
 
->>>>>>> 936e6981
+    // Test if all required parameter exist
     if (
       !options.tableEntityProperties ||
       !options.tableEntityProperties.PartitionKey ||
@@ -414,32 +408,6 @@
       throw StorageErrorFactory.getPropertiesNeedValue(context);
     }
 
-<<<<<<< HEAD
-    // Test if etag is available
-    if (ifMatch === "" || ifMatch === undefined) {
-      throw StorageErrorFactory.getPreconditionFailed(context);
-    }
-
-    // Entity, which is used to merge an existing entity
-    const entity: IEntity = {
-      PartitionKey: options.tableEntityProperties.PartitionKey,
-      RowKey: options.tableEntityProperties.RowKey,
-      properties: options.tableEntityProperties,
-      lastModifiedTime: context.startTime!,
-      eTag: newEtag()
-    };
-
-    await this.metadataStore.mergeTableEntity(
-      context,
-      tableName,
-      accountName!,
-      entity,
-      ifMatch
-    );
-
-    // Response definition
-    const response: Models.TableUpdateEntityResponse = {
-=======
     const existingEntity = await this.metadataStore.queryTableEntitiesWithPartitionAndRowKey(
       context,
       tableName!,
@@ -485,18 +453,12 @@
     }
 
     const response: Models.TableMergeEntityResponse = {
->>>>>>> 936e6981
       clientRequestId: options.requestId,
       requestId: tableCtx.contextID,
       version: TABLE_API_VERSION,
       date: context.startTime,
-<<<<<<< HEAD
-      eTag: newEtag(),
-      statusCode: 204
-=======
       statusCode: 204,
       eTag: etagValue
->>>>>>> 936e6981
     };
 
     return response;
