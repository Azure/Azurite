import BufferStream from "../../common/utils/BufferStream";
import { newEtag } from "../../common/utils/utils";
import TableStorageContext from "../context/TableStorageContext";
import { NormalizedEntity } from "../entity/NormalizedEntity";
import NotImplementedError from "../errors/NotImplementedError";
import StorageErrorFactory from "../errors/StorageErrorFactory";
import * as Models from "../generated/artifacts/models";
import Context from "../generated/Context";
import ITableHandler from "../generated/handlers/ITableHandler";
<<<<<<< HEAD
import ILogger from "../generated/utils/ILogger";
import ITableMetadataStore, {
  IEntity,
  TableModel
} from "../persistence/ITableMetadataStore";
=======
import { Entity, Table } from "../persistence/ITableMetadataStore";
>>>>>>> aa6cba79
import {
  DEFAULT_TABLE_LISTENING_PORT,
  DEFAULT_TABLE_SERVER_HOST_NAME,
  FULL_METADATA_ACCEPT,
  HeaderConstants,
  MINIMAL_METADATA_ACCEPT,
  NO_METADATA_ACCEPT,
  RETURN_CONTENT,
  RETURN_NO_CONTENT,
  TABLE_API_VERSION
} from "../utils/constants";
import {
  getEntityOdataAnnotationsForResponse,
  getPayloadFormat,
  getTableOdataAnnotationsForResponse,
  getTablePropertiesOdataAnnotationsForResponse,
  updateTableOptionalOdataAnnotationsForResponse
} from "../utils/utils";
import BaseHandler from "./BaseHandler";

<<<<<<< HEAD
export default class TableHandler extends BaseHandler implements ITableHandler {
  constructor(metadataStore: ITableMetadataStore, logger: ILogger) {
    super(metadataStore, logger);
  }
  
  public async batch(
    body: NodeJS.ReadableStream,
    multipartContentType: string,
    contentLength: number,
    options: Models.TableBatchOptionalParams,
    context: Context
  ): Promise<Models.TableBatchResponse> {
    const tableCtx = new TableStorageContext(context);
    // TODO: Implement batch operation logic here
    return {
      requestId: tableCtx.contextID,
      version: TABLE_API_VERSION,
      date: context.startTime,
      statusCode: 202,
      body // Use incoming request body as Batch operation response body as demo
    };
   }
=======
interface IPartialResponsePreferProperties {
  statusCode: 200 | 201 | 204;
  preferenceApplied?: string;
}
>>>>>>> aa6cba79

/**
 * TODO:
 * 1. Check Accept for every API
 * 2. Check Prefer for every API
 */

export default class TableHandler extends BaseHandler implements ITableHandler {
  public async create(
    tableProperties: Models.TableProperties,
    options: Models.TableCreateOptionalParams,
    context: Context
  ): Promise<Models.TableCreateResponse> {
    const tableContext = new TableStorageContext(context);
    const accept = this.getAndCheckPayloadFormat(tableContext);
    const account = this.getAndCheckAccountName(tableContext);
    const table = tableProperties.tableName; // Table name is in request body instead of URL
    if (table === undefined) {
      throw StorageErrorFactory.getTableNameEmpty(context);
    }

    const tableModel: Table = {
      account,
      table
    };

    await this.metadataStore.createTable(context, tableModel);

    const response: Models.TableCreateResponse = {
      clientRequestId: options.requestId,
      requestId: tableContext.contextID,
      version: TABLE_API_VERSION,
      date: context.startTime,
      statusCode: 201
    };

    response.tableName = table;
    updateTableOptionalOdataAnnotationsForResponse(
      response,
      account,
      table,
      this.getOdataAnnotationUrlPrefix(tableContext, account),
      accept
    );

    this.updateResponsePrefer(response, tableContext);
    this.updateResponseAccept(tableContext, accept);

    return response;
  }

  public async delete(
    _table: string,
    options: Models.TableDeleteMethodOptionalParams,
    context: Context
  ): Promise<Models.TableDeleteResponse> {
    const tableContext = new TableStorageContext(context);
    const account = this.getAndCheckAccountName(tableContext);
    const table = this.getAndCheckTableName(tableContext);
    const accept = this.getAndCheckPayloadFormat(tableContext);

    await this.metadataStore.deleteTable(context, table, account!);

    const response: Models.TableDeleteResponse = {
      clientRequestId: options.requestId,
      requestId: tableContext.contextID,
      version: TABLE_API_VERSION,
      date: context.startTime,
      statusCode: 204
    };

    this.updateResponseAccept(tableContext, accept);

    return response;
  }

  public async query(
    options: Models.TableQueryOptionalParams,
    context: Context
  ): Promise<Models.TableQueryResponse2> {
    const tableContext = new TableStorageContext(context);
    const account = this.getAndCheckAccountName(tableContext);
    const accept = this.getAndCheckPayloadFormat(tableContext);

    const [tableResult, nextTableName] = await this.metadataStore.queryTable(
      context,
      account,
      options.queryOptions?.top,
      options.nextTableName
    );

    const response: Models.TableQueryResponse2 = {
      clientRequestId: options.requestId,
      requestId: tableContext.contextID,
      version: TABLE_API_VERSION,
      date: context.startTime,
      statusCode: 200,
      xMsContinuationNextTableName: nextTableName,
      value: []
    };

    const prefix = this.getOdataAnnotationUrlPrefix(tableContext, account);
    const annotation = getTableOdataAnnotationsForResponse(account, "", prefix);

    if (accept === MINIMAL_METADATA_ACCEPT || accept === FULL_METADATA_ACCEPT) {
      response.odatametadata = annotation.odatametadata;
    }

    response.value = tableResult.map((item) =>
      getTablePropertiesOdataAnnotationsForResponse(
        item.table,
        account,
        prefix,
        accept
      )
    );

    this.updateResponseAccept(tableContext, accept);
    return response;
  }

  // TODO: Filter odata types per accept settings
  public async insertEntity(
    _tableName: string,
    options: Models.TableInsertEntityOptionalParams,
    context: Context
  ): Promise<Models.TableInsertEntityResponse> {
    const tableContext = new TableStorageContext(context);
    const account = this.getAndCheckAccountName(tableContext);
    const table = this.getAndCheckTableName(tableContext);
    const accept = this.getAndCheckPayloadFormat(tableContext);
    const prefer = this.getAndCheckPreferHeader(tableContext);

    if (
      !options.tableEntityProperties ||
      !options.tableEntityProperties.PartitionKey ||
      !options.tableEntityProperties.RowKey
    ) {
      throw StorageErrorFactory.getPropertiesNeedValue(context);
    }

    const entity: Entity = {
      PartitionKey: options.tableEntityProperties.PartitionKey,
      RowKey: options.tableEntityProperties.RowKey,
      properties: options.tableEntityProperties,
      lastModifiedTime: context.startTime!,
      eTag: newEtag()
    };

    let nomarlizedEntity;
    try {
      nomarlizedEntity = new NormalizedEntity(entity);
      nomarlizedEntity.normalize();
    } catch (e) {
      this.logger.error(
        `TableHandler:insertEntity() ${e.name} ${JSON.stringify(e.stack)}`,
        context.contextID
      );
      throw StorageErrorFactory.getInvalidInput(context);
    }

    await this.metadataStore.insertTableEntity(context, table, account, entity);

    const response: Models.TableInsertEntityResponse = {
      clientRequestId: options.requestId,
      requestId: tableContext.contextID,
      version: TABLE_API_VERSION,
      date: context.startTime,
      statusCode: 201,
      eTag: entity.eTag
    };

    if (prefer === RETURN_CONTENT || prefer === undefined) {
      const body = {} as any;
      const annotation = getEntityOdataAnnotationsForResponse(
        account,
        table,
        this.getOdataAnnotationUrlPrefix(tableContext, account),
        options.tableEntityProperties.PartitionKey,
        options.tableEntityProperties.RowKey,
        accept
      );

      if (accept === MINIMAL_METADATA_ACCEPT) {
        body["odata.metadata"] = annotation.odatametadata;
        body["odata.etag"] = entity.eTag;
      }

      if (accept === FULL_METADATA_ACCEPT) {
        body["odata.metadata"] = annotation.odatametadata;
        body["odata.type"] = annotation.odatatype;
        body["odata.id"] = annotation.odataid;
        body["odata.etag"] = entity.eTag;
        body["odata.editLink"] = annotation.odataeditLink;
      }

      // for (const key of Object.keys(entity.properties)) {
      //   body[key] = entity.properties[key];
      // }

      // response.body = new BufferStream(Buffer.from(JSON.stringify(body)));
      response.body = new BufferStream(
        Buffer.from(nomarlizedEntity.toResponseString(accept, body))
      );
    }

    this.updateResponseAccept(tableContext, accept);
    this.updateResponsePrefer(response, tableContext);

    return response;
  }

  // TODO: Create data structures to hold entity properties and support serialize, merge, deserialize, filter
  public async updateEntity(
    _table: string,
    _partitionKey: string,
    _rowKey: string,
    options: Models.TableUpdateEntityOptionalParams,
    context: Context
  ): Promise<Models.TableUpdateEntityResponse> {
    const tableContext = new TableStorageContext(context);
    const account = this.getAndCheckAccountName(tableContext);
    const table = this.getAndCheckTableName(tableContext);
    const partitionKey = this.getAndCheckPartitionKey(tableContext);
    const rowKey = this.getAndCheckRowKey(tableContext);
    const ifMatch = options.ifMatch;

    if (!options.tableEntityProperties) {
      throw StorageErrorFactory.getPropertiesNeedValue(context);
    }

    if (
      options.tableEntityProperties.PartitionKey !== partitionKey ||
      options.tableEntityProperties.RowKey !== rowKey
    ) {
      this.logger.warn(
        `TableHandler:updateEntity() Incoming PartitionKey:${partitionKey} RowKey:${rowKey} in URL parameters don't align with entity body PartitionKey:${options.tableEntityProperties.PartitionKey} RowKey:${options.tableEntityProperties.RowKey}.`
      );
    }

    // Test if etag is available
    // this is considered an upsert if no etag header, an empty header is an error.
    // https://docs.microsoft.com/en-us/rest/api/storageservices/insert-or-replace-entity
    if (ifMatch === "") {
      throw StorageErrorFactory.getPreconditionFailed(context);
    }

    const eTag = newEtag();

    // Entity, which is used to update an existing entity
    const entity: Entity = {
      PartitionKey: partitionKey,
      RowKey: rowKey,
      properties: options.tableEntityProperties,
      lastModifiedTime: context.startTime!,
      eTag
    };

    let nomarlizedEntity;
    try {
      nomarlizedEntity = new NormalizedEntity(entity);
      nomarlizedEntity.normalize();
    } catch (e) {
      this.logger.error(
        `TableHandler:updateEntity() ${e.name} ${JSON.stringify(e.stack)}`,
        context.contextID
      );
      throw StorageErrorFactory.getInvalidInput(context);
    }

    await this.metadataStore.insertOrUpdateTableEntity(
      context,
      table,
      account,
      entity,
      ifMatch
    );

    // Response definition
    const response: Models.TableUpdateEntityResponse = {
      clientRequestId: options.requestId,
      requestId: tableContext.contextID,
      version: TABLE_API_VERSION,
      date: context.startTime,
      eTag,
      statusCode: 204
    };

    return response;
  }

  public async mergeEntity(
    _table: string,
    _partitionKey: string,
    _rowKey: string,
    options: Models.TableMergeEntityOptionalParams,
    context: Context
  ): Promise<Models.TableMergeEntityResponse> {
    const tableContext = new TableStorageContext(context);
    const account = this.getAndCheckAccountName(tableContext);
    const table = this.getAndCheckTableName(tableContext);
    const partitionKey = this.getAndCheckPartitionKey(tableContext);
    const rowKey = this.getAndCheckRowKey(tableContext);

    if (!options.tableEntityProperties) {
      throw StorageErrorFactory.getPropertiesNeedValue(context);
    }

    if (
      options.tableEntityProperties.PartitionKey !== partitionKey ||
      options.tableEntityProperties.RowKey !== rowKey
    ) {
      this.logger.warn(
        `TableHandler:mergeEntity() Incoming PartitionKey:${partitionKey} RowKey:${rowKey} in URL parameters don't align with entity body PartitionKey:${options.tableEntityProperties.PartitionKey} RowKey:${options.tableEntityProperties.RowKey}.`
      );
    }

    const eTag = newEtag();

    const entity: Entity = {
      PartitionKey: partitionKey,
      RowKey: rowKey,
      properties: options.tableEntityProperties,
      lastModifiedTime: context.startTime!,
      eTag
    };

    let nomarlizedEntity;
    try {
      nomarlizedEntity = new NormalizedEntity(entity);
      nomarlizedEntity.normalize();
    } catch (e) {
      this.logger.error(
        `TableHandler:mergeEntity() ${e.name} ${JSON.stringify(e.stack)}`,
        context.contextID
      );
      throw StorageErrorFactory.getInvalidInput(context);
    }

    await this.metadataStore.insertOrMergeTableEntity(
      context,
      table,
      account,
      entity,
      options.ifMatch
    );

    const response: Models.TableMergeEntityResponse = {
      clientRequestId: options.requestId,
      requestId: tableContext.contextID,
      version: TABLE_API_VERSION,
      date: context.startTime,
      statusCode: 204,
      eTag
    };

    return response;
  }

  public async deleteEntity(
    _table: string,
    _partitionKey: string,
    _rowKey: string,
    ifMatch: string,
    options: Models.TableDeleteEntityOptionalParams,
    context: Context
  ): Promise<Models.TableDeleteEntityResponse> {
    const tableContext = new TableStorageContext(context);
    const accountName = tableContext.account;
    const partitionKey = tableContext.partitionKey!; // Get partitionKey from context
    const rowKey = tableContext.rowKey!; // Get rowKey from context

    if (!partitionKey || !rowKey) {
      throw StorageErrorFactory.getPropertiesNeedValue(context);
    }
    if (ifMatch === "" || ifMatch === undefined) {
      throw StorageErrorFactory.getPreconditionFailed(context);
    }
    // currently the props are not coming through as args, so we take them from the table context
    await this.metadataStore.deleteTableEntity(
      context,
      tableContext.tableName!,
      accountName!,
      partitionKey,
      rowKey,
      ifMatch
    );

    return {
      statusCode: 204,
      date: tableContext.startTime,
      clientRequestId: options.requestId,
      requestId: tableContext.contextID,
      version: TABLE_API_VERSION
    };
  }

  public async queryEntities(
    _table: string,
    options: Models.TableQueryEntitiesOptionalParams,
    context: Context
  ): Promise<Models.TableQueryEntitiesResponse> {
    const tableContext = new TableStorageContext(context);
    const table = this.getAndCheckTableName(tableContext);
    const account = this.getAndCheckAccountName(tableContext);
    const accept = this.getAndCheckPayloadFormat(tableContext);

    const [
      result,
      nextPartitionKey,
      nextRowKey
    ] = await this.metadataStore.queryTableEntities(
      context,
      account,
      table,
      options.queryOptions || {},
      options.nextPartitionKey,
      options.nextRowKey
    );

    const response: Models.TableQueryEntitiesResponse = {
      clientRequestId: options.requestId,
      requestId: tableContext.contextID,
      version: TABLE_API_VERSION,
      date: context.startTime,
      xMsContinuationNextPartitionKey: nextPartitionKey,
      xMsContinuationNextRowKey: nextRowKey,
      statusCode: 200
    };

    let selectSet: Set<string> | undefined;
    const selectArray = options.queryOptions?.select
      ?.split(",")
      .filter((item) => {
        return typeof item === "string" && item.length > 0;
      })
      .map((item) => item.trim());
    if (selectArray && selectArray.length > 0) {
      selectSet = new Set(selectArray);
    }

    const entities: string[] = [];
    const odataPrefix = this.getOdataAnnotationUrlPrefix(tableContext, account);
    result.forEach((element) => {
      const entity = {} as any;
      const annotation = getEntityOdataAnnotationsForResponse(
        account,
        table,
        odataPrefix,
        element.PartitionKey,
        element.RowKey,
        accept
      );

      if (
        accept === MINIMAL_METADATA_ACCEPT ||
        accept === FULL_METADATA_ACCEPT
      ) {
        entity["odata.etag"] = element.eTag;
      }

      if (accept === FULL_METADATA_ACCEPT) {
        entity["odata.type"] = annotation.odatatype;
        entity["odata.id"] = annotation.odataid;
        entity["odata.editLink"] = annotation.odataeditLink;
      }

      const nomarlizedEntity = new NormalizedEntity(element);
      entities.push(
        nomarlizedEntity.toResponseString(accept, entity, selectSet)
      );
    });

    const odatametadata = getEntityOdataAnnotationsForResponse(
      account,
      table,
      odataPrefix,
      "",
      "",
      accept
    ).odatametadata;

    const odatametadataPariString = odatametadata
      ? `"odata.metadata":${JSON.stringify(odatametadata)},`
      : "";

    const body = `{${odatametadataPariString}"value":[${entities.join(",")}]}`;
    response.body = new BufferStream(Buffer.from(body));

    this.logger.debug(
      `QueryEntities response body: ${body}`,
      context.contextID
    );

    this.updateResponseAccept(tableContext, accept);

    return response;
  }

  public async queryEntitiesWithPartitionAndRowKey(
    _table: string,
    _partitionKey: string,
    _rowKey: string,
    options: Models.TableQueryEntitiesWithPartitionAndRowKeyOptionalParams,
    context: Context
  ): Promise<Models.TableQueryEntitiesWithPartitionAndRowKeyResponse> {
    const tableContext = new TableStorageContext(context);
    const account = this.getAndCheckAccountName(tableContext);
    const table = this.getAndCheckTableName(tableContext);
    const partitionKey = this.getAndCheckPartitionKey(tableContext);
    const rowKey = this.getAndCheckRowKey(tableContext);
    const accept = this.getAndCheckPayloadFormat(tableContext);

    const entity = await this.metadataStore.queryTableEntitiesWithPartitionAndRowKey(
      context,
      table,
      account,
      partitionKey,
      rowKey
    );

    if (entity === undefined || entity === null) {
      throw StorageErrorFactory.getEntityNotFound(context);
    }

    const response: Models.TableQueryEntitiesWithPartitionAndRowKeyResponse = {
      statusCode: 200,
      date: tableContext.startTime,
      clientRequestId: options.requestId,
      requestId: context.contextID,
      version: TABLE_API_VERSION
    };

    const body = {} as any;
    const annotation = getEntityOdataAnnotationsForResponse(
      account,
      table,
      this.getOdataAnnotationUrlPrefix(tableContext, account),
      partitionKey,
      rowKey,
      accept
    );

    if (accept === MINIMAL_METADATA_ACCEPT) {
      body["odata.metadata"] = annotation.odatametadata;
      body["odata.etag"] = entity.eTag;
    }

    if (accept === FULL_METADATA_ACCEPT) {
      body["odata.metadata"] = annotation.odatametadata;
      body["odata.type"] = annotation.odatatype;
      body["odata.id"] = annotation.odataid;
      body["odata.etag"] = entity.eTag;
      body["odata.editLink"] = annotation.odataeditLink;
    }

    let selectSet: Set<string> | undefined;
    const selectArray = options.queryOptions?.select
      ?.split(",")
      .filter((item) => {
        return typeof item === "string" && item.length > 0;
      })
      .map((item) => item.trim());
    if (selectArray && selectArray.length > 0) {
      selectSet = new Set(selectArray);
    }

    const nomarlizedEntity = new NormalizedEntity(entity);
    response.body = new BufferStream(
      Buffer.from(nomarlizedEntity.toResponseString(accept, body, selectSet))
    );

    this.updateResponseAccept(tableContext, accept);
    return response;
  }

  public async mergeEntityWithMerge(
    table: string,
    partitionKey: string,
    rowKey: string,
    options: Models.TableMergeEntityWithMergeOptionalParams,
    context: Context
  ): Promise<Models.TableMergeEntityWithMergeResponse> {
    return this.mergeEntity(
      table,
      partitionKey,
      rowKey,
      options as any,
      context
    );
  }

  public async getAccessPolicy(
    table: string,
    options: Models.TableGetAccessPolicyOptionalParams,
    context: Context
  ): Promise<Models.TableGetAccessPolicyResponse> {
    // e.g
    // const tableContext = new TableStorageContext(context);
    // const accountName = tableContext.account;
    // const tableName = tableContext.tableName; // Get tableName from context
    // TODO
    throw new NotImplementedError(context);
  }

  public async setAccessPolicy(
    table: string,
    options: Models.TableSetAccessPolicyOptionalParams,
    context: Context
  ): Promise<Models.TableSetAccessPolicyResponse> {
    // e.g
    // const tableContext = new TableStorageContext(context);
    // const accountName = tableContext.account;
    // const tableName = tableContext.tableName; // Get tableName from context
    // TODO
    throw new NotImplementedError(context);
  }

  public async batch(
    body: NodeJS.ReadableStream,
    multipartContentType: string,
    contentLength: number,
    options: Models.TableBatchOptionalParams,
    context: Context
  ): Promise<Models.TableBatchResponse> {
    const tableContext = new TableStorageContext(context);
    // TODO: Implement batch operation logic here
    return {
      requestId: tableContext.contextID,
      version: TABLE_API_VERSION,
      date: context.startTime,
      statusCode: 202,
      body // Use incoming request body as Batch operation response body as demo
    };
  }

  private getOdataAnnotationUrlPrefix(
    tableContext: TableStorageContext,
    account: string
  ): string {
    // TODO: Get protocol, host and port from Azurite server instance
    let protocol = "http";
    let host = `${DEFAULT_TABLE_SERVER_HOST_NAME}:${DEFAULT_TABLE_LISTENING_PORT}/${account}`;
    if (tableContext.request !== undefined) {
      host = `${tableContext.request.getHeader("host")}/${account}` || host;
      protocol = tableContext.request.getProtocol();
    }
    return `${protocol}://${host}`;
  }

  private getAndCheckPayloadFormat(context: TableStorageContext): string {
    const format = getPayloadFormat(context);

    if (
      format !== NO_METADATA_ACCEPT &&
      format !== MINIMAL_METADATA_ACCEPT &&
      format !== FULL_METADATA_ACCEPT
    ) {
      throw StorageErrorFactory.getAtomFormatNotSupported(context);
    }

    return format;
  }

  private getAndCheckPreferHeader(
    context: TableStorageContext
  ): string | undefined {
    const prefer = context.request!.getHeader(HeaderConstants.PREFER);
    return prefer;
  }

  private getAndCheckAccountName(context: TableStorageContext): string {
    const account = context.account;
    if (account === undefined) {
      throw StorageErrorFactory.getAccountNameEmpty(context);
    }
    return account;
  }

  private getAndCheckTableName(context: TableStorageContext): string {
    const table = context.tableName;
    if (table === undefined) {
      throw StorageErrorFactory.getTableNameEmpty(context);
    }
    return table;
  }

  private getAndCheckPartitionKey(context: TableStorageContext): string {
    const partitionKey = context.partitionKey;
    if (partitionKey === undefined) {
      throw StorageErrorFactory.getTableNameEmpty(context);
    }
    return partitionKey;
  }

  private getAndCheckRowKey(context: TableStorageContext): string {
    const rowKey = context.rowKey;
    if (rowKey === undefined) {
      throw StorageErrorFactory.getTableNameEmpty(context);
    }
    return rowKey;
  }

  private updateResponseAccept(
    context: TableStorageContext,
    accept?: string
  ): TableStorageContext {
    if (accept !== undefined) {
      context.response!.setContentType(accept);
    }
    return context;
  }

  private updateResponsePrefer(
    response: IPartialResponsePreferProperties,
    context: TableStorageContext
  ): IPartialResponsePreferProperties {
    const prefer = context.request!.getHeader(HeaderConstants.PREFER);
    if (prefer === RETURN_NO_CONTENT) {
      response.statusCode = 204;
      response.preferenceApplied = RETURN_NO_CONTENT;
    }
    if (prefer === RETURN_CONTENT || prefer === undefined) {
      response.statusCode = 201;
      response.preferenceApplied = RETURN_CONTENT;
    }
    return response;
  }
}<|MERGE_RESOLUTION|>--- conflicted
+++ resolved
@@ -7,15 +7,12 @@
 import * as Models from "../generated/artifacts/models";
 import Context from "../generated/Context";
 import ITableHandler from "../generated/handlers/ITableHandler";
-<<<<<<< HEAD
 import ILogger from "../generated/utils/ILogger";
 import ITableMetadataStore, {
   IEntity,
   TableModel
 } from "../persistence/ITableMetadataStore";
-=======
 import { Entity, Table } from "../persistence/ITableMetadataStore";
->>>>>>> aa6cba79
 import {
   DEFAULT_TABLE_LISTENING_PORT,
   DEFAULT_TABLE_SERVER_HOST_NAME,
@@ -36,7 +33,7 @@
 } from "../utils/utils";
 import BaseHandler from "./BaseHandler";
 
-<<<<<<< HEAD
+
 export default class TableHandler extends BaseHandler implements ITableHandler {
   constructor(metadataStore: ITableMetadataStore, logger: ILogger) {
     super(metadataStore, logger);
@@ -59,12 +56,11 @@
       body // Use incoming request body as Batch operation response body as demo
     };
    }
-=======
-interface IPartialResponsePreferProperties {
+
+  interface IPartialResponsePreferProperties {
   statusCode: 200 | 201 | 204;
   preferenceApplied?: string;
 }
->>>>>>> aa6cba79
 
 /**
  * TODO:
