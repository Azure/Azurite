import * as Models from "../generated/artifacts/models";
import Context from "../generated/Context";

// Since the host name may change, we don't store host in {@code odatametadata, odatatid}
interface ITtableAdditionalProperties {
  tableAcl?: Models.SignedIdentifier[];
  account: string;
  tableName: string;
  odatametadata?: string;
  odatatype?: string;
  odataid?: string;
  odataeditLink?: string;
}

export interface IEntity {
  PartitionKey: string;
  RowKey: string;
  eTag: string;
  lastModifiedTime: Date;
  properties: {
    [propertyName: string]: string | number;
  };
}

export type TableModel = ITtableAdditionalProperties;

export default interface ITableMetadataStore {
  queryTable(
    context: Context,
    accountName: string
  ): Promise<Models.TableResponseProperties[]>;
  createTable(context: Context, table: TableModel): Promise<void>;
  deleteTable(
    context: Context,
    tableName: string,
    accountName: string
  ): Promise<void>;
  queryTableEntities(
    context: Context,
    table: string,
    propertyName: Array<string>
  ): Promise<{ [propertyName: string]: any }[]>;
  queryTableEntitiesWithPartitionAndRowKey(
    context: Context,
    table: string,
    accountName: string,
    partitionKey: string,
    rowKey: string
  ): Promise<IEntity>;
  updateTableEntity(
    context: Context,
    tableName: string,
    account: string,
    entity: IEntity,
    eatg: string
  ): Promise<void>;
  mergeTableEntity(
    context: Context,
    tableName: string,
    account: string,
    entity: IEntity,
<<<<<<< HEAD
    etag: string
  ): Promise<void>;
=======
    etag: string,
    partitionKey: string,
    rowKey: string
  ): Promise<string>;
>>>>>>> 936e6981
  deleteTableEntity(
    context: Context,
    tableName: string,
    accountName: string,
    partitionKey: string,
    rowKey: string,
    etag: string
  ): Promise<void>;
  insertTableEntity(
    context: Context,
    tableName: string,
    account: string,
    entity: IEntity
  ): Promise<void>;
  getTableAccessPolicy(
    context: Context,
    table: string,
    options: Models.TableGetAccessPolicyOptionalParams
  ): Promise<Models.TableGetAccessPolicyResponse>;
  setTableAccessPolicy(
    context: Context,
    table: string,
    options: Models.TableSetAccessPolicyOptionalParams
  ): Promise<Models.TableSetAccessPolicyResponse>;
  init(): void;
  close(): void;
}<|MERGE_RESOLUTION|>--- conflicted
+++ resolved
@@ -59,15 +59,10 @@
     tableName: string,
     account: string,
     entity: IEntity,
-<<<<<<< HEAD
-    etag: string
-  ): Promise<void>;
-=======
     etag: string,
     partitionKey: string,
     rowKey: string
   ): Promise<string>;
->>>>>>> 936e6981
   deleteTableEntity(
     context: Context,
     tableName: string,
