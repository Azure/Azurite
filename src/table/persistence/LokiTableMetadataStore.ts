--- conflicted
+++ resolved
@@ -161,8 +161,6 @@
     const tableColl = this.db.getCollection(
       this.getUniqueTableCollectionName(accountName, tableName)
     );
-<<<<<<< HEAD
-=======
 
     // Throw error, if table not exists
     if (!tableColl) {
@@ -177,21 +175,7 @@
 
     return requestedDoc;
   }
->>>>>>> 3fe607eb
-
-    // Throw error, if table not exists
-    if (!tableColl) {
-      throw StorageErrorFactory.getTableNotExist(context);
-    }
-
-    // Get requested Doc
-    const requestedDoc = tableColl.findOne({
-      PartitionKey: partitionKey,
-      RowKey: rowKey
-    }) as IEntity;
-
-    return requestedDoc;
-  }
+
   public async updateTableEntity(
     context: Context,
     tableName: string,
@@ -256,13 +240,14 @@
       throw StorageErrorFactory.getEntityNotExist(context);
     } else {
       // Test if etag value is valid
-      if (etag !== "*" && currentDoc.eTag !== etag) {
-        throw StorageErrorFactory.getPreconditionFailed(context);
+      // TODO MERGE ENTITY
+      if (etag === "*" || currentDoc.eTag === etag) {
+        tableColl.remove(currentDoc);
+        tableColl.insert(entity);
+        return;
       }
     }
-
-    tableColl.remove(currentDoc);
-    tableColl.insert(entity);
+    throw StorageErrorFactory.getPreconditionFailed(context);
   }
 
   public async deleteTableEntity(
