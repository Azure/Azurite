--- conflicted
+++ resolved
@@ -34,20 +34,11 @@
     this.propertiesMap.RowKey = rowKeyProperty;
 
     // Sync Timestamp from entity last modified time
-<<<<<<< HEAD
-    entity.properties.Timestamp = getTimestampString(
-      typeof entity.lastModifiedTime === "string"
-        ? new Date(entity.lastModifiedTime)
-        : entity.lastModifiedTime
-    );
-    // timestamp should be a system property
-=======
     entity.properties.Timestamp =
       typeof entity.lastModifiedTime === "string" &&
       entity.lastModifiedTime === ""
         ? truncatedISO8061Date(new Date(), true, true)
         : entity.lastModifiedTime;
->>>>>>> 24533376
     entity.properties["Timestamp@odata.type"] = "Edm.DateTime";
 
     for (const key in entity.properties) {
