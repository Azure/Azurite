--- conflicted
+++ resolved
@@ -17,15 +17,10 @@
 }
 
 export const DEFAULT_TABLE_CONTEXT_PATH = "azurite_table_context";
-<<<<<<< HEAD
 export const TABLE_API_VERSION = "2021-06-08";
 export const VERSION = "3.17.0";
-=======
-export const TABLE_API_VERSION = "2021-04-10";
-export const VERSION = "3.16.0";
 // Max Body size is 4 MB
 export const BODY_SIZE_MAX = 1024 * 1024 * 4;
->>>>>>> 17e2cbd3
 
 export const HeaderConstants = {
   SERVER: "Server",
