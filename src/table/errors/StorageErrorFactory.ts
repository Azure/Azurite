/**
 * A factory class maintains all Azure Storage table service errors.
 *
 * @export
 * @class StorageErrorFactory
 */
import Context from "../generated/Context";
import StorageError from "./StorageError";

const defaultID: string = "DefaultID";

export default class StorageErrorFactory {
  public static getInvalidHeaderValue(
    context: Context,
    additionalMessages?: { [key: string]: string }
  ): StorageError {
    if (additionalMessages === undefined) {
      additionalMessages = {};
    }
    return new StorageError(
      400,
      "InvalidHeaderValue",
      "The value for one of the HTTP headers is not in the correct format.",
      context.contextID || defaultID,
      additionalMessages,
      context
    );
  }

  public static getInvalidInput(
    context: Context,
    additionalMessages?: { [key: string]: string }
  ): StorageError {
    if (additionalMessages === undefined) {
      additionalMessages = {};
    }
    return new StorageError(
      400,
      "InvalidInput",
      "An error occurred while processing this request.",
      context.contextID || defaultID,
      additionalMessages,
      context
    );
  }

  public static getTableAlreadyExists(context: Context): StorageError {
    return new StorageError(
      409,
      "TableAlreadyExists",
      "The table specified already exists.",
      context.contextID || defaultID,
      undefined,
      context
    );
  }

  public static getTableNameEmpty(context: Context): StorageError {
    return new StorageError(
      400,
      "TableNameEmpty",
      "The specified table name is empty.",
      context.contextID || defaultID,
      undefined,
      context
    );
  }

  public static getInvalidOperation(
    context: Context,
    message: string = ""
  ): StorageError {
    return new StorageError(
      400,
      "InvalidOperation",
      message,
      context.contextID || "",
      undefined,
      context
    );
  }

  public static getAuthorizationSourceIPMismatch(
    context: Context
  ): StorageError {
    return new StorageError(
      403,
      "AuthorizationSourceIPMismatch",
      "This request is not authorized to perform this operation using this source IP {SourceIP}.",
      context.contextID || defaultID,
      undefined,
      context
    );
  }

  public static getAuthorizationProtocolMismatch(
    context: Context
  ): StorageError {
    return new StorageError(
      403,
      "AuthorizationProtocolMismatch",
      "This request is not authorized to perform this operation using this protocol.",
      context.contextID || defaultID,
      undefined,
      context
    );
  }

  public static getAuthorizationPermissionMismatch(
    context: Context
  ): StorageError {
    return new StorageError(
      403,
      "AuthorizationPermissionMismatch",
      "This request is not authorized to perform this operation using this permission.",
      context.contextID || defaultID,
      undefined,
      context
    );
  }

  public static getAuthorizationServiceMismatch(
    context: Context
  ): StorageError {
    return new StorageError(
      403,
      "AuthorizationServiceMismatch",
      "This request is not authorized to perform this operation using this service.",
      context.contextID || defaultID,
      undefined,
      context
    );
  }

  public static getAuthorizationResourceTypeMismatch(
    context: Context
  ): StorageError {
    return new StorageError(
      403,
      "AuthorizationResourceTypeMismatch",
      "This request is not authorized to perform this operation using this resource type.",
      context.contextID || defaultID,
      undefined,
      context
    );
  }

  public static getAccountNameEmpty(context: Context): StorageError {
    return new StorageError(
      400,
      "AccountNameEmpty",
      "The specified account name is empty.",
      context.contextID || defaultID,
      undefined,
      context
    );
  }

  public static getTableNotExist(context: Context): StorageError {
    return new StorageError(
      404,
      "TableNotFound",
      "The table specified does not exist.",
      context.contextID || defaultID,
      undefined,
      context
    );
  }

  public static getAuthorizationFailure(context: Context): StorageError {
    return new StorageError(
      403,
      "AuthorizationFailure",
      // tslint:disable-next-line:max-line-length
      "Server failed to authenticate the request. Make sure the value of the Authorization header is formed correctly including the signature.",
      context.contextID || defaultID,
      undefined,
      context
    );
  }

  public static getEntityAlreadyExist(context: Context): StorageError {
    return new StorageError(
      409,
      "EntityAlreadyExists",
      "The specified entity already exists.",
      context.contextID || defaultID,
      undefined,
      context
    );
  }

  public static getPropertiesNeedValue(context: Context): StorageError {
    return new StorageError(
      400,
      "PropertiesNeedValue",
      "The values are not specified for all properties in the entity.",
      context.contextID || defaultID,
      undefined,
      context
    );
  }

  public static getAtomFormatNotSupported(context: Context): StorageError {
    return new StorageError(
      415,
      "AtomFormatNotSupported",
      "Atom format is not supported.",
      context.contextID || defaultID,
      undefined,
      context
    );
  }

  public static getPreconditionFailed(context: Context): StorageError {
    return new StorageError(
      412,
      "UpdateConditionNotSatisfied",
      "The update condition specified in the request was not satisfied.",
      context.contextID || defaultID,
      undefined,
      context
    );
  }

  public static getTableNotFound(context: Context): StorageError {
    return new StorageError(
      404,
      "TableNotFound",
      "The table specified does not exist.",
      context.contextID || defaultID,
      undefined,
      context
    );
  }

  public static ResourceNotFound(context: Context): StorageError {
    return new StorageError(
      404,
      "ResourceNotFound",
      "The specified resource does not exist.",
      context.contextID || defaultID,
      undefined,
      context
    );
  }

  public static getEntityNotFound(context: Context): StorageError {
    return new StorageError(
      404,
      "ResourceNotFound",
      "The specified resource does not exist.",
      context.contextID || defaultID,
      undefined,
      context
    );
  }

  public static getQueryConditionInvalid(context: Context): StorageError {
    return new StorageError(
      400,
      "InvalidInput",
      "The query condition specified in the request is invalid.",
      context.contextID || defaultID,
      undefined,
      context
    );
  }

  public static getInvalidResourceName(context: Context): StorageError {
    return new StorageError(
      400,
      "",
      `The specifed resource name contains invalid characters.`,
      context.contextID || defaultID,
      undefined,
      context
    );
  }

  public static getOutOfRangeName(context: Context): StorageError {
    return new StorageError(
      400,
      "",
      `The specified resource name length is not within the permissible limits.`,
      context.contextID || defaultID,
      undefined,
      context
    );
  }

  public static getInvalidXmlDocument(context: Context): StorageError {
    return new StorageError(
      400,
      "InvalidXmlDocument",
      `XML specified is not syntactically valid.`,
      context.contextID || defaultID,
      undefined,
      context
    );
  }

  public static getInvalidQueryParameterValue(
    context: Context,
    additionalMessages?: { [key: string]: string }
  ): StorageError {
    if (additionalMessages === undefined) {
      additionalMessages = {};
    }
    return new StorageError(
      400,
      "InvalidQueryParameterValue",
      `Value for one of the query parameters specified in the request URI is invalid.`,
      context.contextID || defaultID,
      additionalMessages,
      context
    );
  }

<<<<<<< HEAD
  public static getInvalidAuthenticationInfo(
    context: Context
  ): StorageError {
    return new StorageError(
      400,
      "InvalidAuthenticationInfo",
      "Authentication information is not given in the correct format. Check the value of Authorization header.",
      context.contextID || defaultID,
      undefined,
=======
  public static getInvalidCorsHeaderValue(
    context: Context,
    additionalMessages?: { [key: string]: string }
  ): StorageError {
    return new StorageError(
      400,
      "InvalidHeaderValue",
      "A required CORS header is not present.",
      context.contextID || defaultID,
      additionalMessages,
>>>>>>> 02234e5f
      context
    );
  }

<<<<<<< HEAD
  public static getAuthenticationFailed(
    context: Context,
    authenticationErrorDetail: string
  ): StorageError {
    return new StorageError(
      403,
      "AuthenticationFailed",
      "Server failed to authenticate the request. Make sure the value of the Authorization header is formed correctly including the signature.",
      context.contextID || defaultID,
      {
        AuthenticationErrorDetail: authenticationErrorDetail
      },
=======
  public static corsPreflightFailure(
    context: Context,
    additionalMessages?: { [key: string]: string }
  ): StorageError {
    return new StorageError(
      403,
      "CorsPreflightFailure",
      "CORS not enabled or no matching rule found for this request.",
      context.contextID || defaultID,
      additionalMessages,
>>>>>>> 02234e5f
      context
    );
  }
}<|MERGE_RESOLUTION|>--- conflicted
+++ resolved
@@ -317,17 +317,6 @@
     );
   }
 
-<<<<<<< HEAD
-  public static getInvalidAuthenticationInfo(
-    context: Context
-  ): StorageError {
-    return new StorageError(
-      400,
-      "InvalidAuthenticationInfo",
-      "Authentication information is not given in the correct format. Check the value of Authorization header.",
-      context.contextID || defaultID,
-      undefined,
-=======
   public static getInvalidCorsHeaderValue(
     context: Context,
     additionalMessages?: { [key: string]: string }
@@ -338,25 +327,10 @@
       "A required CORS header is not present.",
       context.contextID || defaultID,
       additionalMessages,
->>>>>>> 02234e5f
-      context
-    );
-  }
-
-<<<<<<< HEAD
-  public static getAuthenticationFailed(
-    context: Context,
-    authenticationErrorDetail: string
-  ): StorageError {
-    return new StorageError(
-      403,
-      "AuthenticationFailed",
-      "Server failed to authenticate the request. Make sure the value of the Authorization header is formed correctly including the signature.",
-      context.contextID || defaultID,
-      {
-        AuthenticationErrorDetail: authenticationErrorDetail
-      },
-=======
+      context
+    );
+  }
+
   public static corsPreflightFailure(
     context: Context,
     additionalMessages?: { [key: string]: string }
@@ -367,7 +341,6 @@
       "CORS not enabled or no matching rule found for this request.",
       context.contextID || defaultID,
       additionalMessages,
->>>>>>> 02234e5f
       context
     );
   }
