--- conflicted
+++ resolved
@@ -116,10 +116,7 @@
 When sending pull requests, please send **non-breaking PRs** to the dev branch and breaking changes to the **dev_breaking** branch. Please do not make PRs against master.
 
 ## Where can I go for help?
-<<<<<<< HEAD
-=======
 
->>>>>>> 61decbb3
 If you need help, you can ask questions directly at our [issues site on Github](https://github.com/Azure/Azurite/issues).  
 Alternatively, check out the following links:  
   
