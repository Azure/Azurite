--- conflicted
+++ resolved
@@ -8,30 +8,6 @@
   - buildNugetPackage
 
 jobs:
-<<<<<<< HEAD
-  - job: install_npm_modules
-    displayName: "Install npm modules"
-    dependsOn: []
-    pool: 
-      vmImage: "windows-2019"
-    steps:
-    - task: UseNode@1
-    - task: NuGetAuthenticate@0
-    - task: Npm@1
-      inputs:
-        command: 'install'
-  - job: install_npm_linux
-    displayName: "Install Npm modules linux"
-    dependsOn: []
-    pool:
-      vmImage: "ubuntu-18.04"
-    steps:
-      - task: UseNode@1
-      - task: NuGetAuthenticate@0
-      - task: Npm@1
-        inputs:
-          command: 'install'
-=======
   - job: blobtestlinux
     displayName: Blob Test Linux
     pool:
@@ -526,5 +502,4 @@
           npm run test:exe
         workingDirectory: "./"
         displayName: "npm run test:exe"
-        env: {}
->>>>>>> b422d8f2
+        env: {}