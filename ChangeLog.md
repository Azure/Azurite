--- conflicted
+++ resolved
@@ -4,16 +4,16 @@
 
 ## Upcoming Release
 
-<<<<<<< HEAD
+
 General:
 
 - Bump mysql2 to resolve to 3.10.1 for security patches
-=======
+
 Blob:
 
 - Fixed issue of download 0 size blob with range > 0 should report error. (issue #2410)
 - Fixed issue of download a blob range without header x-ms-range-get-content-md5, should not return content-md5. (issue #2409)
->>>>>>> 9fa8f4a1
+
 
 ## 2024.06 Version 3.31.0
 
