# Changelog

> Note. This file includes changes after 3.0.0-preview. For legacy Azurite changes, please goto GitHub [releases](https://github.com/Azure/Azurite/releases).

## Upcoming Release

<<<<<<< HEAD
General:

- Add `--inMemoryStorage` option and related configs to persist all data in-memory without disk persistence. (issue #2227)
=======
## 2023.10 Version 3.27.0

General:

- Bump up service API version to 2023-11-03
>>>>>>> ad06a020

Blob:

- Fix validation of Blob SAS token when using the second key for an account in `AZURITE_ACCOUNTS`
- Set accessTierInferred to false after upload blob with accessTier (issue #2038)
- Support blob new access tier Cold
- Fixed startCopyFromURL, copyFromURL API to return 400 (InvalidHeaderValue) when copy source has invalid format. (issue #1954)
- Fixed CommitBlockList API to return 400 (InvalidXmlDocument) when the request is sent with JSON body. (issue #1955)
- Added "x-ms-is-hns-enabled" header in GetAccountInfo API responds (issue #1810)
- Fixed authentication error in production style URL for secondary location (issue #2208)
- Fixed issue of failures for blob batch requests in product style.

Queue:

- Fixed set Queue ACL failure when Start is missing (issue #2065)
- Fixed authentication error in production style URL for secondary location (issue #2208)

Table:

- Fixed the errorCode returned, when malformed Etag is provided for table Update/Delete calls. (issue #2013)
- Fixed an issue when comparing `'' eq guid'00000000-0000-0000-0000-000000000000'` which would erroneously report these as equal. (issue #2169)
- Fixed authentication error in production style URL for secondary location (issue #2208)

## 2023.08 Version 3.26.0

General:

- Updated examples of setting Customized Storage Accounts & Keys in enviroment varialbe.
- Bump up service API version to 2023-08-03

Blob:

- Added "x-ms-delete-type-permanent" header in delete blob API responds (issue #2061)

Queue:

- Fixed error code when dequeue message with invalid visibilitytimeout (issue #2083)
- Fixed error code when sas request authentication failed (issue #2064)

## 2023.08 Version 3.25.1

Blob:

- Fixed issue of: Append block not returning requestId in response.

Table:

- Fixed issue with queries on empty string partition keys failing
- Fixed an issue when querying datetimes with microsecond precision which resulted in match failures. (issue #2069)

## 2023.07 Version 3.25.0

Table:

- Refactor table query code
- Fixed issue with query table fail with filter condition as string.Empty. (issue #1880)
- Fixed merge table entity fail with single quota in PK/RK. (issue #2009)

## 2023.06 Version 3.24.0

General:

- Bump up service API version to 2023-01-03

Blob:

- Fixed issue of: blob batch subresponse is slightly different from the on from Azure serivce, which causes exception in CPP SDK.
- Fixed issue of: setMetadata API allows invalid metadata name with hyphen.
- Supported rest API GetBlobTag, SetBlobTag.
- Supported set Blob Tags in upload blob, copy blob.
- Supported get Blob Tags (count) in download blob, get blob properties, list blobs.
- Added support for large append blob with bumping block size limitation to 100MB.

Table:

- Fixed issue with headers length when deserializing batch deletes.
- Fixed issues with the use of backticks in string query predicates.
- Replaced the query filter implementation with a custom interpreter which mitigates the risk of JS-query injection.

## 2023.03 Version 3.23.0

General:

- Return 404 StatusCode when Storage account not exist
- Migrated tslint to eslint.
- Typescript upgraded from 4.2.4 to 4.9.5.
- Migrated test pipeline from Node.js 10/12 to Node.js 14/16/18.
- Bump up service API version to 2022-11-02

Blob:

- Fixed issue for user delegation key when uploading a blob from a container SAS
- Upgraded swagger spec to API version 2021-10-04.

Table:

- Fixed issue for querying on identifiers starting with underscore.
- Corrected query parsing logic for single boolean terms.
- Fixed issue for querying GUIDs using operators other than eq and ne
- GUID queries only support persistent storage on legacy (string) format GUIDs for eq and ne operators, other operators will only evaluate newly stored entities.
- Fixed issue with boolean values not being recognized in query if using different cased characters.

Queue:

- Fixed issue that queue service SAS without start time not work.

## 2023.02 Version 3.22.0

General:

- Bump up service API version to 2021-12-02

Table:

- Fixed issue that True/False in table query will fail the request.
- Fixed an issue: it cannot return result correctly when querying for a table entity with filters including some special characters.
- Fixed issue with decoding URIs from batch request submitted by old Azure Storage SDK.

## 2023.01 Version 3.21.0

General:

- Fixed shared key authentication failure when request uri contains "+"
- Stop accepting new connections and closes existing, idle connections (including keep-alives) without killing requests that are in-flight.

Blob:

- Support Copy Blob From URL API when use different source and destination account (in same Azurite instance).
- Support use of wildcard character to allow all subdomains of a given domain to make requests via CORS
- Add support for user delegation key.

Table:

- Added exit parameter to tests so they don't hang.
- Fixed request not fail on creating an entity without specifying a property value of type DateTimeOffset
- Fixes issues using and querying GUID types.
- Removes odata Timestamp type from entities when accept is set to minimalmetadata.
- Ensures no entities are returned when queries use $top=0.
- Fixes issues querying for binary values.
- Implements new query parsing logic.

## 2022.10 Version 3.20.1

General:

- Bump package version.

## 2022.10 Version 3.20.0

General:

- Make emulator start commands async so that they can be awaited by clients.

Blob:

- Add support for blob batch operation.

Table:

- TimeStamp and Etag use the same high precision value as source.

## 2022.09 Version 3.19.0

General:

- Bump up service API version to 2021-10-04
- Added support for docker image on arm64 architecture.
- Updated Readme by adding account key must be base64 encoded string.

Table:

- Correctly responds with status 202 on merge with non-existent entity.
- Properly differentiate between upsert and update in batch merge and replace.
- Added additional tests via raw REST tests.
- Correctly deletes a table that is a substring of another table.
- Adds Sample Go App to check that Batch responses work for Go SDK.
- Removes extra CRLFs from all serialized Batch responses, adds missing CRLF after Etag header.

## 2022.06 Version 3.18.0

General:

- Bump up service API version to 2021-08-06
- Modified the error messge for invalid API version to make it more actionable.

Blob:

- Fixed issue that startCopyFromURL and copyFromURL API not fail, when request container if-none-match="\*" and dest blob already exist.

Table:

- Reject table batch request bodies exceeding 4MB.
- Fix binary table property validation to be 64K bytes not 32K characters.
- Does not error when table created is a substring of another table.
- Correctly responds with status 404 on patch with non-existant entity.
- Fix pagination when no rowkey in continuation token

## 2022.04 Version 3.17.1

Table:

- Removes commas from RegEx checking key validity.
- Updated property check to handle null property and added regression test.

## 2022.04 Version 3.17.0

General:

- Bump up service API version to 2021-06-08
- Fixed SAS validation failure for version 2020-12-06 and later

Table:

- Fixed empty partition key and row key handling in batch write operations.
- Fixed batch reponse for Go SDK, includes additional CRLF on closure of changesetresponse section.
- Removed query strings from Location and DataServiceId batch response headers.
- Modified the deserialization of batch request for case that a raw / not url encoded % is present in the body.
- Added additional tests and checks for table names on creation.
- Added more granularity and precision to etags.
- Added checks for invalid characters in partition and row keys.
- Rejects entities with string props longer than 32K chars.
- Added check for body length greater than 4MB.

## 2022.02 Version 3.16.0

General:

- Bump up service API version to 2021-04-10
- Ensure the storage location exists, and allow relative paths in the VSCode extension settings that are resolved based on the workspace folder.
- Update Azure CI to use latest image of windows due to deprecation of `vs2017-win2016` image

Blob:

- Fixed issue that startCopyFromURL and copyFromURL API not respect `--disableProductStyleUrl` parameter in parse source Uri.

Queue:

- Fixed issue that queue list result is not in alphabetical order.
- Fixed class name of QueueSASAuthenticator mistakenly named BlobSASAuthenticator.

Table:

- Fixed issues with deleting entities using empty string for RowKey.
- Fixed HTTP 500 causes by continuation token containing non-ASCII. Values are now encoded with base64.
- Fixed a table sas test case failure.
- Added support for batch transaction rollback on error in batch.
- Fixes issues with Whitespacing in Table Queries
- Fixes issue with Edm Type Validation
- Fixes issue when trying to add entity with Boolean or Int32
- Failed table transaction correctly returns 409 Status code
- Refactors tests for Table APIs
- Adds several tests for Table APIs
- Fixes issues for upsert and merge with etag matching
- Allow any valid weak etag even though we know it will fail with a 412
- Added check for table query validity

## 2021.12 Version 3.15.0

General:

- Bump up service API version to 2021-02-12
- Fixed access to secondary location with IP style Uri from JS/.net SDK failure.
- Fixed an issue in Visual Studio Code extension, by changing the Location with relative path, from base on Visual Studio Code installation path, to base on the current opened workspace folder.

Blob:

- Fixed start copy blob fail with `x-ms-access-tier` header and from Archive blob in same account.

## 2021.10 Version 3.14.3

General:

- Added new parameter `--disableProductStyleUrl`, to force parsing storage account from request Uri path, instead of from request Uri host.
- Restored ability to connect to host.docker.internal.

Blob:

- Fixed list blob API "include" query parameter not work when not lower case, by make it case insensitive.
- Supported list container/blob with "include" query parameter as empty string.
- Added more allowed value to list blob request "include" query parameter:'tags', 'versions', 'deletedwithversions', 'immutabilitypolicy', 'legalhold', 'permissions'.
- Added more allowed value to list container request "include" query parameter: 'deleted'.
- Raised 416 when start range is bigger than blob length.
- Fixed issue that duplicated decode rscd, rsce, rscl and rsct of SAS token in input request Uri.

Queue:

- Fixed issue that expired message still can be get, peek, update, delete.

Table:

- Supported basic level of OAuth autentication on Table service.
- Removed extra CRLF from batch transaction response which caused issues for Microsoft.Azure.Cosmos.Table NuGet package.

Table:

- Fixed issue with incorrect results returned when using boolean values in query.
- Fixed issue with incorrect results returned with whitespacing and parens with int64 values in query.

## 2021.9 Version 3.14.2

Blob:

- Supported rscc, rscd, rsce, rscl, rsct query parameters in SAS tokens.
- Fixed Blob_Download API by adding header `x-ms-creation-time` in responds.

Table:

- Added getServiceProperties response.
- Added setServiceProperties response.
- Fixed paged queries across partitions.

## 2021.7 Version 3.14.1

General:

- Added support for generating standalone azurite.exe.

Table:

- Correctly returning the results of paginated queries.
- Added filter support for Query Tables operation.
- Corrected tokenization of queries in table storage.

## 2021.7 Version 3.14.0

General:

- Bump up service API version to 2020-10-02
- Added an example for run Azurite with https in docker in Readme

Blob:

- Fixed SAS-token validation for requests with Content-Encoding/Content-Language headers.
- Return `x-ms-copy-status` header from syncCopyFromURL.
- Fixed continuation token not work correctly when blob names are only number

Table:

- Added test for URI path parser and updated regex to allow for non standard dev store account names.
- Corrected serialization of errors during Entity Group Transactions.
- Corrected entity tests using invalid eTag formats.
- Added support for PATCH Verb in Table Batch Operations / Entity Group Transactions.
- Added /@Element to the odata.metadata response.
- Allowed use of empty string for partitionKey and rowKey on InsertEntity.

## 2021.6 Version 3.13.1

Blob:

- Fixed list containers, get service properties or account properties API failure, when request Uri has a suffix '/' after account name.
- Fixed get system container failure.

## 2021.6 Version 3.13.0

General:

- Bump up Azure Storage service API version to 2020-08-04.
- Updated typescript to 4.2.4.

Blob:

- Added check for invalid container name.

Table:

- Added check for invalid etag format.
- Added tests for invalid etag format.
- Corrected code to support typescript 4.2.4 update.
- Supported Table Service in Visual Studio Code extension.
- Fix an issue that query for Long Int fail in Metadata layer.
- Fix an issue of axios dependency.
- Added check for invalid table name.
- Improved handling of empty strings and strings with multiple spaces for query filters.

## 2021.4 Version 3.12.0

Table:

- Preview of Table Service in npm package and docker image. (Visual Studio Code extension doesn't support Table Service in this release)
- Allow empty RowKey in an entity.
- Fix etag format to be aligned with Azure server.
- Fix delet none exist table error code and error message, to be aligned with Azure server.
- Convert entity properties with type "Edm.DateTime" to UTC time, to be aligned with Azure server.
- Support Batch API.
- Allow complex RowKey and PartitionKey in batch API.
- Add support for replaying requests logged in debug logging.

## 2021.2 Version 3.11.0

- Bump up Azure Storage service API version to 2020-06-12.

Blob:

- Fix an issue that result of blobs enumeration cannot be parsed by Azure SDK for Go.
- Fix an issue that set tier to leased blob not work properly.
- Skip Content-Length check for Append Block if the `--loose` flag is set.
- BlockBlob_StageBlock now checks for Content-MD5 integrity, and will fail if this check does not pass.

## 2020.12 Version 3.10.0

- Bump up Azure Storage service API version to 2020-04-08.
- Add missing Azure Storage service API version 2019-10-10.

Blob:

- Fix an issue that Blob Lease properties are lost when overwrite an existing blob.
- Fix an issue that snapshot time is omitted in get block list.
- Fix an issue that no error throw when clear pages, get page ranges and upload pages with invalid page range.

## 2020.11 Version 3.11.0-table-alpha.1

- First Alpha version of Azurite V3 Table.

## 2020.10 Version 3.9.0

- Bump up Azure Storage service API version to 2020-02-10.
- Update Azurite and Azurite tests to reference Azure Storage SDK v12.
- Add handling of SIGTERM to gracefully stop the docker container.

Blob:

- Add support for async copy blobs across storage accounts within the same Azurite instance.
- Add support for async copy blobs on sql metadata store.
- Add support for blob syncCopyFromURL within same Azurite instance on loki metadata store.
- Allow mixed case characters for blob metadata prefix.
- Fix SqlBlobMetadataStore.getBlockList, to make it fail for non-existent blobs.

## 2020.07 Version 3.8.0

- Bump up Azure Storage service API version to 2019-12-12.
- Support skip request API version check by Azurite configuration parameter `--skipApiVersionCheck`.
- Fixed an issue that list blobs doesn't honor uncommitted include option.
- Updated docker base image to lts-alpine.
- Removed testing certs from docker image.

## 2020.04 Version 3.7.0

- Supported HTTPS endpoint. Specific parameter `azurite --cert server.cert --key server.key` to enable HTTPS mode.
- Supported basic level of OAuth autentication. Specific parameter `azurite --oauth basic` to enable OAuth autentication.

Blob:

- Supported append blob.
- Fixed a bug that stageBlock retry will remove existing block in Loki based implementation.

## 2020.03 Version 3.6.0

- Supported conditional headers.
- Compatible with upper case or lower case of x-ms-sequence-number-action values.
- Fixed issue that x-ms-blob-sequence-number of 0 should be returned for HEAD requests on Page blob.
- Uploading blocks with different lengths of IDs to the same blob will fail.
- Check if block blob exists should fail if blocks are all uncommitted.
- Case sensitive with metadata keys.

## 2020.02 Version 3.5.0

- Bump up Azure Storage service API version to 2019-07-07.
- Added description to clean up Azurite.
- Response for HEAD request will not return body and content-type.

Blob:

- Change the etag format to align with Azure Server behavior.
- Added missing last-modified header for get blob metadata request.

## 2019.12 Version 3.4.0

- Return the list of containers will be in sorted order.
- Fixed a bug that get/download blob snapshot fails.
- Check input request "x-ms-version" Header, only valid version are allowed.
- Fixed a race condition that GC will delete active write extents.
- Force flush data into disk before data upload request returns.
- [Breaking] By default Azurite will block requests with unsupported headers or parameters which may impact data integrity.
  - Skip this by switching to loose mode by Azurite configuration parameter `--loose`.

Blob:

- [Breaking] Azurite updates underline metadata schema which does not compatible with previous versions.
  - This version cannot guarantee compatible with persisted database models file by previous version. Remove previous metadata file and restart Azurite in case any errors.
- List blocks will filter the returned block list with input BlockListingFilter.
- Added support for CORS.
- AllowedHeaders and ExposedHeaders are optional now when setting CORS.
- Added support to create block blob with empty block list.
- Stage block cannot have blockID longer than 64.
- Fix the issue that Copy Blob will overwrite the destination blob Lease status.
- Fix the issue that Change Lease fail when blob lease id only matches the input ProposedLeaseId.
- Fix the issue that UploadPage, ClearPage will fail on leased Page blob, even input correct lease id.
- Update some lease error codes to align with Azure Storage.
- Fixed a bug that set blob tier doesn't work with account SAS.
- Fixed a bug that Azurite Blob service cannot start in Mac as Visual Studio Extension.
- Fixed a bug that persistency location cannot be customized through -l parameter.
- Fixed a bug that GC will remove uncommitted blocks.
- Fixed a bug that download page blob doesn't return content range header.
- Fixed a bug that uncommitted block blob invalid length.
- Fixed a bug that SetHTTPHeaders, SetMetadata won't update blob etag.
- Remove double quotation marks from list blob request returned blob etag, to align with Azure Server behavior.
- Fixed a bug that BlobTierInferred not change to false after SetBlobTier.
- Blocked set tier for page blob which requires premium storage account where Azurite provides standard storage account.
- GetPageRangesDiff API (incremental snapshot) now returns NotImplementedError.
- Fixed a bug that listing containers won't honor prefix with marker when using external metadata database.

Queue:

- AllowedHeaders and ExposedHeaders are optional now when setting CORS.
- Fix Put message fail with max messagettl.
- Updated message size calculation when checking 64KB limitation.

## 2019.11 Version 3.3.0-preview

- Azurite now supports customized account names and keys by environment variable `AZURITE_ACCOUNTS`.
- Improved logging for underlayer operations, such as persistency data read and write operations.
- Handled race condition of GC when sometimes newly created extents will be removed.
- Fixed a bug when uploading blob will fail when md5 header is empty string.
- Fixed a bug when sometimes list containers or blobs doesn't have proper lease status.
- [Breaking] This version cannot guarantee compatible with persisted database models in Azurite workspace used by previous version. Clean Azurite workspace folder and restart Azurite in case any errors. Notice that, data will be lost after cleaning Azurite workspace folder.

Blob:

- Fixed a bug that snapshot blob doesn't honor metadata options.
- Force alphabetical order for list blob results.
- Updated Azure Storage API version to 2019-02-02, and added following new features:
  - Supports new SAS format with blob snapshot.
  - Responses now includes x-ms-client-request-id when client request ID provided in request.
  - Copy Blob and Set Blob Tier APIs support the x-ms-rehydrate-priority.
- Improved container & blob lease implementation.
- Provided SQL based blob metadata store implementation.
- Added GC support for blob SQL metadata store.

Queue:

- Responses now includes x-ms-client-request-id when request provided client request ID.

## 2019.08 Version 3.2.0-preview

- Updated repository link to https to compatible with Visual Studio Code.

Blob:

- Fix listblobs order when filtering by prefix.

Queue:

- Added Azure Storage Queue Service features (API version: 2019-02-02).
- Decoupled persistence layer into service metadata storage and extent file storage.
- Supported Cors and Preflight in Queue service.

## 2019.06 Version 3.1.2-preview

- Integrated Azurite with Visual Studio Code as an extension.
- Added Visual Studio Code extension usage guidelines.
- Added Dockerfile and usage descriptions.
- Fixed an authentication issue when copy blob to override an existing blob with SAS.
- Return 404 for copy blob operation when source blob doesn't exist.
- Fixed an issue that metadata doesn't get copied when copy blob.
- Fixed GetBlockBlob missing Content-Range header

## 2019.05 Version 3.0.0-preview

- Initial Release of Azurite V3.<|MERGE_RESOLUTION|>--- conflicted
+++ resolved
@@ -4,17 +4,15 @@
 
 ## Upcoming Release
 
-<<<<<<< HEAD
 General:
 
 - Add `--inMemoryStorage` option and related configs to persist all data in-memory without disk persistence. (issue #2227)
-=======
+
 ## 2023.10 Version 3.27.0
 
 General:
 
 - Bump up service API version to 2023-11-03
->>>>>>> ad06a020
 
 Blob:
 
