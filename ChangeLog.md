# Changelog

> Note. This file includes changes after 3.0.0-preview. For legacy Azurite changes, please goto GitHub [releases](https://github.com/Azure/Azurite/releases).

## Upcoming Release

Blob:

- Fixed issue of: blob batch subresponse is slightly different from the on from Azure serivce, which causes exception in CPP SDK.
- Fixed issue of: setMetadata API allows invalid metadata name with hyphen.

Table:

<<<<<<< HEAD
- Fixed issue of : entities with empty fields were not being correctly queried and were being included in queries whey should not have
=======
- Fixed issue with headers length when deserializing batch deletes.
>>>>>>> 8728cc81

## 2023.03 Version 3.23.0

General:

- Return 404 StatusCode when Storage account not exist
- Migrated tslint to eslint.
- Typescript upgraded from 4.2.4 to 4.9.5.
- Migrated test pipeline from Node.js 10/12 to Node.js 14/16/18.
- Bump up service API version to 2022-11-02

Blob:

- Fixed issue for user delegation key when uploading a blob from a container SAS
- Upgraded swagger spec to API version 2021-10-04.

Table:

- Fixed issue for querying on identifiers starting with underscore.
- Corrected query parsing logic for single boolean terms.
- Fixed issue for querying GUIDs using operators other than eq and ne
- GUID queries only support persistent storage on legacy (string) format GUIDs for eq and ne operators, other operators will only evaluate newly stored entities.
- Fixed issue with boolean values not being recognized in query if using different cased characters.

Queue:

- Fixed issue that queue service SAS without start time not work.

## 2023.02 Version 3.22.0

General:

- Bump up service API version to 2021-12-02

Table:

- Fixed issue that True/False in table query will fail the request.
- Fixed an issue: it cannot return result correctly when querying for a table entity with filters including some special characters.
- Fixed issue with decoding URIs from batch request submitted by old Azure Storage SDK.

## 2023.01 Version 3.21.0

General:

- Fixed shared key authentication failure when request uri contains "+"
- Stop accepting new connections and closes existing, idle connections (including keep-alives) without killing requests that are in-flight.

Blob:

- Support Copy Blob From URL API when use different source and destination account (in same Azurite instance).
- Support use of wildcard character to allow all subdomains of a given domain to make requests via CORS
- Add support for user delegation key.

Table:

- Added exit parameter to tests so they don't hang.
- Fixed request not fail on creating an entity without specifying a property value of type DateTimeOffset
- Fixes issues using and querying GUID types.
- Removes odata Timestamp type from entities when accept is set to minimalmetadata.
- Ensures no entities are returned when queries use $top=0.
- Fixes issues querying for binary values.
- Implements new query parsing logic.

## 2022.10 Version 3.20.1

General:

- Bump package version.

## 2022.10 Version 3.20.0

General:

- Make emulator start commands async so that they can be awaited by clients.

Blob:

- Add support for blob batch operation.

Table:

- TimeStamp and Etag use the same high precision value as source.

## 2022.09 Version 3.19.0

General:

- Bump up service API version to 2021-10-04
- Added support for docker image on arm64 architecture.
- Updated Readme by adding account key must be base64 encoded string.

Table:

- Correctly responds with status 202 on merge with non-existent entity.
- Properly differentiate between upsert and update in batch merge and replace.
- Added additional tests via raw REST tests.
- Correctly deletes a table that is a substring of another table.
- Adds Sample Go App to check that Batch responses work for Go SDK.
- Removes extra CRLFs from all serialized Batch responses, adds missing CRLF after Etag header.

## 2022.06 Version 3.18.0

General:

- Bump up service API version to 2021-08-06
- Modified the error messge for invalid API version to make it more actionable.

Blob:

- Fixed issue that startCopyFromURL and copyFromURL API not fail, when request container if-none-match="\*" and dest blob already exist.

Table:

- Reject table batch request bodies exceeding 4MB.
- Fix binary table property validation to be 64K bytes not 32K characters.
- Does not error when table created is a substring of another table.
- Correctly responds with status 404 on patch with non-existant entity.
- Fix pagination when no rowkey in continuation token

## 2022.04 Version 3.17.1

Table:

- Removes commas from RegEx checking key validity.
- Updated property check to handle null property and added regression test.

## 2022.04 Version 3.17.0

General:

- Bump up service API version to 2021-06-08
- Fixed SAS validation failure for version 2020-12-06 and later

Table:

- Fixed empty partition key and row key handling in batch write operations.
- Fixed batch reponse for Go SDK, includes additional CRLF on closure of changesetresponse section.
- Removed query strings from Location and DataServiceId batch response headers.
- Modified the deserialization of batch request for case that a raw / not url encoded % is present in the body.
- Added additional tests and checks for table names on creation.
- Added more granularity and precision to etags.
- Added checks for invalid characters in partition and row keys.
- Rejects entities with string props longer than 32K chars.
- Added check for body length greater than 4MB.

## 2022.02 Version 3.16.0

General:

- Bump up service API version to 2021-04-10
- Ensure the storage location exists, and allow relative paths in the VSCode extension settings that are resolved based on the workspace folder.
- Update Azure CI to use latest image of windows due to deprecation of `vs2017-win2016` image

Blob:

- Fixed issue that startCopyFromURL and copyFromURL API not respect `--disableProductStyleUrl` parameter in parse source Uri.

Queue:

- Fixed issue that queue list result is not in alphabetical order.
- Fixed class name of QueueSASAuthenticator mistakenly named BlobSASAuthenticator.

Table:

- Fixed issues with deleting entities using empty string for RowKey.
- Fixed HTTP 500 causes by continuation token containing non-ASCII. Values are now encoded with base64.
- Fixed a table sas test case failure.
- Added support for batch transaction rollback on error in batch.
- Fixes issues with Whitespacing in Table Queries
- Fixes issue with Edm Type Validation
- Fixes issue when trying to add entity with Boolean or Int32
- Failed table transaction correctly returns 409 Status code
- Refactors tests for Table APIs
- Adds several tests for Table APIs
- Fixes issues for upsert and merge with etag matching
- Allow any valid weak etag even though we know it will fail with a 412
- Added check for table query validity

## 2021.12 Version 3.15.0

General:

- Bump up service API version to 2021-02-12
- Fixed access to secondary location with IP style Uri from JS/.net SDK failure.
- Fixed an issue in Visual Studio Code extension, by changing the Location with relative path, from base on Visual Studio Code installation path, to base on the current opened workspace folder.

Blob:

- Fixed start copy blob fail with `x-ms-access-tier` header and from Archive blob in same account.

## 2021.10 Version 3.14.3

General:

- Added new parameter `--disableProductStyleUrl`, to force parsing storage account from request Uri path, instead of from request Uri host.
- Restored ability to connect to host.docker.internal.

Blob:

- Fixed list blob API "include" query parameter not work when not lower case, by make it case insensitive.
- Supported list container/blob with "include" query parameter as empty string.
- Added more allowed value to list blob request "include" query parameter:'tags', 'versions', 'deletedwithversions', 'immutabilitypolicy', 'legalhold', 'permissions'.
- Added more allowed value to list container request "include" query parameter: 'deleted'.
- Raised 416 when start range is bigger than blob length.
- Fixed issue that duplicated decode rscd, rsce, rscl and rsct of SAS token in input request Uri.

Queue:

- Fixed issue that expired message still can be get, peek, update, delete.

Table:

- Supported basic level of OAuth autentication on Table service.
- Removed extra CRLF from batch transaction response which caused issues for Microsoft.Azure.Cosmos.Table NuGet package.

Table:

- Fixed issue with incorrect results returned when using boolean values in query.
- Fixed issue with incorrect results returned with whitespacing and parens with int64 values in query.

## 2021.9 Version 3.14.2

Blob:

- Supported rscc, rscd, rsce, rscl, rsct query parameters in SAS tokens.
- Fixed Blob_Download API by adding header `x-ms-creation-time` in responds.

Table:

- Added getServiceProperties response.
- Added setServiceProperties response.
- Fixed paged queries across partitions.

## 2021.7 Version 3.14.1

General:

- Added support for generating standalone azurite.exe.

Table:

- Correctly returning the results of paginated queries.
- Added filter support for Query Tables operation.
- Corrected tokenization of queries in table storage.

## 2021.7 Version 3.14.0

General:

- Bump up service API version to 2020-10-02
- Added an example for run Azurite with https in docker in Readme

Blob:

- Fixed SAS-token validation for requests with Content-Encoding/Content-Language headers.
- Return `x-ms-copy-status` header from syncCopyFromURL.
- Fixed continuation token not work correctly when blob names are only number

Table:

- Added test for URI path parser and updated regex to allow for non standard dev store account names.
- Corrected serialization of errors during Entity Group Transactions.
- Corrected entity tests using invalid eTag formats.
- Added support for PATCH Verb in Table Batch Operations / Entity Group Transactions.
- Added /@Element to the odata.metadata response.
- Allowed use of empty string for partitionKey and rowKey on InsertEntity.

## 2021.6 Version 3.13.1

Blob:

- Fixed list containers, get service properties or account properties API failure, when request Uri has a suffix '/' after account name.
- Fixed get system container failure.

## 2021.6 Version 3.13.0

General:

- Bump up Azure Storage service API version to 2020-08-04.
- Updated typescript to 4.2.4.

Blob:

- Added check for invalid container name.

Table:

- Added check for invalid etag format.
- Added tests for invalid etag format.
- Corrected code to support typescript 4.2.4 update.
- Supported Table Service in Visual Studio Code extension.
- Fix an issue that query for Long Int fail in Metadata layer.
- Fix an issue of axios dependency.
- Added check for invalid table name.
- Improved handling of empty strings and strings with multiple spaces for query filters.

## 2021.4 Version 3.12.0

Table:

- Preview of Table Service in npm package and docker image. (Visual Studio Code extension doesn't support Table Service in this release)
- Allow empty RowKey in an entity.
- Fix etag format to be aligned with Azure server.
- Fix delet none exist table error code and error message, to be aligned with Azure server.
- Convert entity properties with type "Edm.DateTime" to UTC time, to be aligned with Azure server.
- Support Batch API.
- Allow complex RowKey and PartitionKey in batch API.
- Add support for replaying requests logged in debug logging.

## 2021.2 Version 3.11.0

- Bump up Azure Storage service API version to 2020-06-12.

Blob:

- Fix an issue that result of blobs enumeration cannot be parsed by Azure SDK for Go.
- Fix an issue that set tier to leased blob not work properly.
- Skip Content-Length check for Append Block if the `--loose` flag is set.
- BlockBlob_StageBlock now checks for Content-MD5 integrity, and will fail if this check does not pass.

## 2020.12 Version 3.10.0

- Bump up Azure Storage service API version to 2020-04-08.
- Add missing Azure Storage service API version 2019-10-10.

Blob:

- Fix an issue that Blob Lease properties are lost when overwrite an existing blob.
- Fix an issue that snapshot time is omitted in get block list.
- Fix an issue that no error throw when clear pages, get page ranges and upload pages with invalid page range.

## 2020.11 Version 3.11.0-table-alpha.1

- First Alpha version of Azurite V3 Table.

## 2020.10 Version 3.9.0

- Bump up Azure Storage service API version to 2020-02-10.
- Update Azurite and Azurite tests to reference Azure Storage SDK v12.
- Add handling of SIGTERM to gracefully stop the docker container.

Blob:

- Add support for async copy blobs across storage accounts within the same Azurite instance.
- Add support for async copy blobs on sql metadata store.
- Add support for blob syncCopyFromURL within same Azurite instance on loki metadata store.
- Allow mixed case characters for blob metadata prefix.
- Fix SqlBlobMetadataStore.getBlockList, to make it fail for non-existent blobs.

## 2020.07 Version 3.8.0

- Bump up Azure Storage service API version to 2019-12-12.
- Support skip request API version check by Azurite configuration parameter `--skipApiVersionCheck`.
- Fixed an issue that list blobs doesn't honor uncommitted include option.
- Updated docker base image to lts-alpine.
- Removed testing certs from docker image.

## 2020.04 Version 3.7.0

- Supported HTTPS endpoint. Specific parameter `azurite --cert server.cert --key server.key` to enable HTTPS mode.
- Supported basic level of OAuth autentication. Specific parameter `azurite --oauth basic` to enable OAuth autentication.

Blob:

- Supported append blob.
- Fixed a bug that stageBlock retry will remove existing block in Loki based implementation.

## 2020.03 Version 3.6.0

- Supported conditional headers.
- Compatible with upper case or lower case of x-ms-sequence-number-action values.
- Fixed issue that x-ms-blob-sequence-number of 0 should be returned for HEAD requests on Page blob.
- Uploading blocks with different lengths of IDs to the same blob will fail.
- Check if block blob exists should fail if blocks are all uncommitted.
- Case sensitive with metadata keys.

## 2020.02 Version 3.5.0

- Bump up Azure Storage service API version to 2019-07-07.
- Added description to clean up Azurite.
- Response for HEAD request will not return body and content-type.

Blob:

- Change the etag format to align with Azure Server behavior.
- Added missing last-modified header for get blob metadata request.

## 2019.12 Version 3.4.0

- Return the list of containers will be in sorted order.
- Fixed a bug that get/download blob snapshot fails.
- Check input request "x-ms-version" Header, only valid version are allowed.
- Fixed a race condition that GC will delete active write extents.
- Force flush data into disk before data upload request returns.
- [Breaking] By default Azurite will block requests with unsupported headers or parameters which may impact data integrity.
  - Skip this by switching to loose mode by Azurite configuration parameter `--loose`.

Blob:

- [Breaking] Azurite updates underline metadata schema which does not compatible with previous versions.
  - This version cannot guarantee compatible with persisted database models file by previous version. Remove previous metadata file and restart Azurite in case any errors.
- List blocks will filter the returned block list with input BlockListingFilter.
- Added support for CORS.
- AllowedHeaders and ExposedHeaders are optional now when setting CORS.
- Added support to create block blob with empty block list.
- Stage block cannot have blockID longer than 64.
- Fix the issue that Copy Blob will overwrite the destination blob Lease status.
- Fix the issue that Change Lease fail when blob lease id only matches the input ProposedLeaseId.
- Fix the issue that UploadPage, ClearPage will fail on leased Page blob, even input correct lease id.
- Update some lease error codes to align with Azure Storage.
- Fixed a bug that set blob tier doesn't work with account SAS.
- Fixed a bug that Azurite Blob service cannot start in Mac as Visual Studio Extension.
- Fixed a bug that persistency location cannot be customized through -l parameter.
- Fixed a bug that GC will remove uncommitted blocks.
- Fixed a bug that download page blob doesn't return content range header.
- Fixed a bug that uncommitted block blob invalid length.
- Fixed a bug that SetHTTPHeaders, SetMetadata won't update blob etag.
- Remove double quotation marks from list blob request returned blob etag, to align with Azure Server behavior.
- Fixed a bug that BlobTierInferred not change to false after SetBlobTier.
- Blocked set tier for page blob which requires premium storage account where Azurite provides standard storage account.
- GetPageRangesDiff API (incremental snapshot) now returns NotImplementedError.
- Fixed a bug that listing containers won't honor prefix with marker when using external metadata database.

Queue:

- AllowedHeaders and ExposedHeaders are optional now when setting CORS.
- Fix Put message fail with max messagettl.
- Updated message size calculation when checking 64KB limitation.

## 2019.11 Version 3.3.0-preview

- Azurite now supports customized account names and keys by environment variable `AZURITE_ACCOUNTS`.
- Improved logging for underlayer operations, such as persistency data read and write operations.
- Handled race condition of GC when sometimes newly created extents will be removed.
- Fixed a bug when uploading blob will fail when md5 header is empty string.
- Fixed a bug when sometimes list containers or blobs doesn't have proper lease status.
- [Breaking] This version cannot guarantee compatible with persisted database models in Azurite workspace used by previous version. Clean Azurite workspace folder and restart Azurite in case any errors. Notice that, data will be lost after cleaning Azurite workspace folder.

Blob:

- Fixed a bug that snapshot blob doesn't honor metadata options.
- Force alphabetical order for list blob results.
- Updated Azure Storage API version to 2019-02-02, and added following new features:
  - Supports new SAS format with blob snapshot.
  - Responses now includes x-ms-client-request-id when client request ID provided in request.
  - Copy Blob and Set Blob Tier APIs support the x-ms-rehydrate-priority.
- Improved container & blob lease implementation.
- Provided SQL based blob metadata store implementation.
- Added GC support for blob SQL metadata store.

Queue:

- Responses now includes x-ms-client-request-id when request provided client request ID.

## 2019.08 Version 3.2.0-preview

- Updated repository link to https to compatible with Visual Studio Code.

Blob:

- Fix listblobs order when filtering by prefix.

Queue:

- Added Azure Storage Queue Service features (API version: 2019-02-02).
- Decoupled persistence layer into service metadata storage and extent file storage.
- Supported Cors and Preflight in Queue service.

## 2019.06 Version 3.1.2-preview

- Integrated Azurite with Visual Studio Code as an extension.
- Added Visual Studio Code extension usage guidelines.
- Added Dockerfile and usage descriptions.
- Fixed an authentication issue when copy blob to override an existing blob with SAS.
- Return 404 for copy blob operation when source blob doesn't exist.
- Fixed an issue that metadata doesn't get copied when copy blob.
- Fixed GetBlockBlob missing Content-Range header

## 2019.05 Version 3.0.0-preview

- Initial Release of Azurite V3.<|MERGE_RESOLUTION|>--- conflicted
+++ resolved
@@ -11,11 +11,8 @@
 
 Table:
 
-<<<<<<< HEAD
+- Fixed issue with headers length when deserializing batch deletes.
 - Fixed issue of : entities with empty fields were not being correctly queried and were being included in queries whey should not have
-=======
-- Fixed issue with headers length when deserializing batch deletes.
->>>>>>> 8728cc81
 
 ## 2023.03 Version 3.23.0
 
