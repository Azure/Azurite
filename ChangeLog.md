# Changelog

> Note. This file includes changes after 3.0.0-preview. For legacy Azurite changes, please goto GitHub [releases](https://github.com/Azure/Azurite/releases).

## Upcoming Release

General:

<<<<<<< HEAD
- Performance improvements for internal metadata access using in-memory metadata store
=======
- Fix building failure on Node 22 platform.
>>>>>>> a85773a5

## 2025.07 Version 3.35.0

General:

- Bump up service API version to 2025-11-05
- Added support for service API version to 2025-07-05

Blob:

- Fixed issue of filtering blobs with correct multiple conditions on single tag (range queries). (issue #2514)
- Added support for sealing append blobs. (issue #810)
- Added support for delegation sas with version of 2025-07-05.
- Fix issue on SQL: Delete a container with blob, then create container/blob with same name, and delete container will fail. (issue #2563)

Table:

- Added support to query entity with simple filters as empty string, 'true' or 'false'. (issue #2450, #1573)

## 2025.02 Version 3.34.0

General:

- Bump up service API version to 2025-05-05
- Changed the responds status code of not implemented API from 500 to 501.
- Added telemetry data collection to help improve the product. By default telemetry data will be collected. Add `--disableTelemetry` options disable telemetry data collection of this Azurite execution.
- Updated Node and Alpine versions to account for EOL and CVE concerns.

Blob:

- GetBlob on Archive tier blobs now fails as expected.
- Fixed issue of download 0 size blob with range > 0 should have header "Content-Range: bytes \*/0" in returned error. (issue #2458)
- Aligned behavior with Azure to ignore invalid range requests for blob downloads. (issue #2458)
- Consider both Content-MD5 and x-ms-blob-content-md5 when creating a blob.

Table:

- Fixed "Unexpected EOF" error when batch InsertReplace entities with Go SDK (issue #2519)

## 2024.10 Version 3.33.0

General:

- Bump up service API version to 2025-01-05

Blob:

- Added support for filtering blob by tags.
- Fixed an issue where all blob APIs allowed metadata names which were not valid C# identifiers.
- Fixed always including metadata on blob list even when not requested

## 2024.08 Version 3.32.0

General:

- Bump mysql2 to resolve to 3.10.1 for security patches
- Fixed an issue where premature client disconnections led to all following requests failing with a 500 error. (issue #1346)
- Bump up service API version to 2024-11-04

Blob:

- Fixed issue of download 0 size blob with range > 0 should report error. (issue #2410)
- Fixed issue of download a blob range without header x-ms-range-get-content-md5, should not return content-md5. (issue #2409)
- Fixed issue of list container without include=metadata should not clear container metadata on server. (issue #2416)
- Supported x-ms-copy-source-tag-option in copy blob from Uri. (issue #2398)
- Added blobKeepAliveTimeout option (issue #2053)

Table:

- Added tableKeepAliveTimeout option (issue #2053)

Queue:

- Added queueKeepAliveTimeout option (issue #2053)

## 2024.06 Version 3.31.0

General:

- Bump up service API version to 2024-08-04

Blob:

- Fix issue of not refreshing lease state within block blob/append blob upload operation. (issue #2352)

## 2024.04 Version 3.30.0

General:

- Bump up service API version to 2024-05-04
- Fixed issue of failure when connecting to mssql with docker image or exe.

Blob:

- Fixed issue of setting blob tag should not update Blob Etag and LastModified. (issue #2327)
- Fix HTTP header parsing of `SubmitBatch()`. If a HTTP header has HTTP header delimiter (`:`) in its value, `SubmitBatch()` returns "400 One of the request inputs is not valid". For example, if `user-agent` header is `azsdk-cpp-storage-blobs/12.10.0-beta.1 (Darwin 23.1.0 arm64 Darwin Kernel Version 23.1.0: Mon Oct  9 21:28:12 PDT 2023; root:xnu-10002.41.9~6/RELEASE_ARM64_T8103)`, all `SubmitBatch()` requests are failed.
- Fixed issue of blob copying succeed without 'r' permission in source blob's SAS token credential.
- Fixed issue of list container contains metadata even request doesn't have include=metadata (issue #2382)

Table:

- Fail the insert entity request with double property whose value is greater than MAX_VALUE (Issue #2387)

Table:

- Fixed issue of returning incorrect entities when querying table with int64 values. (issue #2385)

## 2023.12 Version 3.29.0

General:

- Bump up service API version to 2024-02-04

Table:

- Filters etag from entity writes - seen when some tools clone tables (issue #1536)

## 2023.11 Version 3.28.0

General:

- Add `--inMemoryPersistence` and `--extentMemoryLimit` options and related configs to store all data in-memory without disk persistence. (issue #2227)

Blob:

- Fixed issue of not requiring SAS permission for some specific operations. (issue #2299)

Table:

- Fixed table sas request failure with table name include upper case letter (Issue #1359)
- Filters etag from entity writes - seen when some tools clone tables (issue #1536)

## 2023.10 Version 3.27.0

General:

- Bump up service API version to 2023-11-03

Blob:

- Fix validation of Blob SAS token when using the second key for an account in `AZURITE_ACCOUNTS`
- Set accessTierInferred to false after upload blob with accessTier (issue #2038)
- Support blob new access tier Cold
- Fixed startCopyFromURL, copyFromURL API to return 400 (InvalidHeaderValue) when copy source has invalid format. (issue #1954)
- Fixed CommitBlockList API to return 400 (InvalidXmlDocument) when the request is sent with JSON body. (issue #1955)
- Added "x-ms-is-hns-enabled" header in GetAccountInfo API responds (issue #1810)
- Fixed authentication error in production style URL for secondary location (issue #2208)
- Fixed issue of failures for blob batch requests in product style.

Queue:

- Fixed set Queue ACL failure when Start is missing (issue #2065)
- Fixed authentication error in production style URL for secondary location (issue #2208)

Table:

- Fixed the errorCode returned, when malformed Etag is provided for table Update/Delete calls. (issue #2013)
- Fixed an issue when comparing `'' eq guid'00000000-0000-0000-0000-000000000000'` which would erroneously report these as equal. (issue #2169)
- Fixed authentication error in production style URL for secondary location (issue #2208)

## 2023.08 Version 3.26.0

General:

- Updated examples of setting Customized Storage Accounts & Keys in enviroment variable.
- Bump up service API version to 2023-08-03

Blob:

- Added "x-ms-delete-type-permanent" header in delete blob API responds (issue #2061)

Queue:

- Fixed error code when dequeue message with invalid visibilitytimeout (issue #2083)
- Fixed error code when sas request authentication failed (issue #2064)

## 2023.08 Version 3.25.1

Blob:

- Fixed issue of: Append block not returning requestId in response.

Table:

- Fixed issue with queries on empty string partition keys failing
- Fixed an issue when querying datetimes with microsecond precision which resulted in match failures. (issue #2069)

## 2023.07 Version 3.25.0

Table:

- Refactor table query code
- Fixed issue with query table fail with filter condition as string.Empty. (issue #1880)
- Fixed merge table entity fail with single quota in PK/RK. (issue #2009)

## 2023.06 Version 3.24.0

General:

- Bump up service API version to 2023-01-03

Blob:

- Fixed issue of: blob batch subresponse is slightly different from the on from Azure service, which causes exception in CPP SDK.
- Fixed issue of: setMetadata API allows invalid metadata name with hyphen.
- Supported rest API GetBlobTag, SetBlobTag.
- Supported set Blob Tags in upload blob, copy blob.
- Supported get Blob Tags (count) in download blob, get blob properties, list blobs.
- Added support for large append blob with bumping block size limitation to 100MB.

Table:

- Fixed issue with headers length when deserializing batch deletes.
- Fixed issues with the use of backticks in string query predicates.
- Replaced the query filter implementation with a custom interpreter which mitigates the risk of JS-query injection.

## 2023.03 Version 3.23.0

General:

- Return 404 StatusCode when Storage account not exist
- Migrated tslint to eslint.
- TypeScript upgraded from 4.2.4 to 4.9.5.
- Migrated test pipeline from Node.js 10/12 to Node.js 14/16/18.
- Bump up service API version to 2022-11-02

Blob:

- Fixed issue for user delegation key when uploading a blob from a container SAS
- Upgraded swagger spec to API version 2021-10-04.

Table:

- Fixed issue for querying on identifiers starting with underscore.
- Corrected query parsing logic for single boolean terms.
- Fixed issue for querying GUIDs using operators other than eq and ne
- GUID queries only support persistent storage on legacy (string) format GUIDs for eq and ne operators, other operators will only evaluate newly stored entities.
- Fixed issue with boolean values not being recognized in query if using different cased characters.

Queue:

- Fixed issue that queue service SAS without start time not work.

## 2023.02 Version 3.22.0

General:

- Bump up service API version to 2021-12-02

Table:

- Fixed issue that True/False in table query will fail the request.
- Fixed an issue: it cannot return result correctly when querying for a table entity with filters including some special characters.
- Fixed issue with decoding URIs from batch request submitted by old Azure Storage SDK.

## 2023.01 Version 3.21.0

General:

- Fixed shared key authentication failure when request uri contains "+"
- Stop accepting new connections and closes existing, idle connections (including keep-alives) without killing requests that are in-flight.

Blob:

- Support Copy Blob From URL API when use different source and destination account (in same Azurite instance).
- Support use of wildcard character to allow all subdomains of a given domain to make requests via CORS
- Add support for user delegation key.

Table:

- Added exit parameter to tests so they don't hang.
- Fixed request not fail on creating an entity without specifying a property value of type DateTimeOffset
- Fixes issues using and querying GUID types.
- Removes odata Timestamp type from entities when accept is set to minimalmetadata.
- Ensures no entities are returned when queries use $top=0.
- Fixes issues querying for binary values.
- Implements new query parsing logic.

## 2022.10 Version 3.20.1

General:

- Bump package version.

## 2022.10 Version 3.20.0

General:

- Make emulator start commands async so that they can be awaited by clients.

Blob:

- Add support for blob batch operation.

Table:

- TimeStamp and Etag use the same high precision value as source.

## 2022.09 Version 3.19.0

General:

- Bump up service API version to 2021-10-04
- Added support for docker image on arm64 architecture.
- Updated Readme by adding account key must be base64 encoded string.

Table:

- Correctly responds with status 202 on merge with nonexistent entity.
- Properly differentiate between upsert and update in batch merge and replace.
- Added additional tests via raw REST tests.
- Correctly deletes a table that is a substring of another table.
- Adds Sample Go App to check that Batch responses work for Go SDK.
- Removes extra CRLFs from all serialized Batch responses, adds missing CRLF after Etag header.

## 2022.06 Version 3.18.0

General:

- Bump up service API version to 2021-08-06
- Modified the error message for invalid API version to make it more actionable.

Blob:

- Fixed issue that startCopyFromURL and copyFromURL API not fail, when request container if-none-match="\*" and dest blob already exist.

Table:

- Reject table batch request bodies exceeding 4MB.
- Fix binary table property validation to be 64K bytes not 32K characters.
- Does not error when table created is a substring of another table.
- Correctly responds with status 404 on patch with non-existant entity.
- Fix pagination when no rowkey in continuation token

## 2022.04 Version 3.17.1

Table:

- Removes commas from RegEx checking key validity.
- Updated property check to handle null property and added regression test.

## 2022.04 Version 3.17.0

General:

- Bump up service API version to 2021-06-08
- Fixed SAS validation failure for version 2020-12-06 and later

Table:

- Fixed empty partition key and row key handling in batch write operations.
- Fixed batch response for Go SDK, includes additional CRLF on closure of changesetresponse section.
- Removed query strings from Location and DataServiceId batch response headers.
- Modified the deserialization of batch request for case that a raw / not url encoded % is present in the body.
- Added additional tests and checks for table names on creation.
- Added more granularity and precision to etags.
- Added checks for invalid characters in partition and row keys.
- Rejects entities with string props longer than 32K chars.
- Added check for body length greater than 4MB.

## 2022.02 Version 3.16.0

General:

- Bump up service API version to 2021-04-10
- Ensure the storage location exists, and allow relative paths in the VSCode extension settings that are resolved based on the workspace folder.
- Update Azure CI to use latest image of windows due to deprecation of `vs2017-win2016` image

Blob:

- Fixed issue that startCopyFromURL and copyFromURL API not respect `--disableProductStyleUrl` parameter in parse source URI.

Queue:

- Fixed issue that queue list result is not in alphabetical order.
- Fixed class name of QueueSASAuthenticator mistakenly named BlobSASAuthenticator.

Table:

- Fixed issues with deleting entities using empty string for RowKey.
- Fixed HTTP 500 causes by continuation token containing non-ASCII. Values are now encoded with base64.
- Fixed a table sas test case failure.
- Added support for batch transaction rollback on error in batch.
- Fixes issues with Whitespacing in Table Queries
- Fixes issue with Edm Type Validation
- Fixes issue when trying to add entity with Boolean or Int32
- Failed table transaction correctly returns 409 Status code
- Refactors tests for Table APIs
- Adds several tests for Table APIs
- Fixes issues for upsert and merge with etag matching
- Allow any valid weak etag even though we know it will fail with a 412
- Added check for table query validity

## 2021.12 Version 3.15.0

General:

- Bump up service API version to 2021-02-12
- Fixed access to secondary location with IP style URI from JS/.net SDK failure.
- Fixed an issue in Visual Studio Code extension, by changing the Location with relative path, from base on Visual Studio Code installation path, to base on the current opened workspace folder.

Blob:

- Fixed start copy blob fail with `x-ms-access-tier` header and from Archive blob in same account.

## 2021.10 Version 3.14.3

General:

- Added new parameter `--disableProductStyleUrl`, to force parsing storage account from request URI path, instead of from request URI host.
- Restored ability to connect to host.docker.internal.

Blob:

- Fixed list blob API "include" query parameter not work when not lower case, by make it case-insensitive.
- Supported list container/blob with "include" query parameter as empty string.
- Added more allowed value to list blob request "include" query parameter:'tags', 'versions', 'deletedwithversions', 'immutabilitypolicy', 'legalhold', 'permissions'.
- Added more allowed value to list container request "include" query parameter: 'deleted'.
- Raised 416 when start range is bigger than blob length.
- Fixed issue that duplicated decode rscd, rsce, rscl and rsct of SAS token in input request URI.

Queue:

- Fixed issue that expired message still can be get, peek, update, delete.

Table:

- Supported basic level of OAuth authentication on Table service.
- Removed extra CRLF from batch transaction response which caused issues for Microsoft.Azure.Cosmos.Table NuGet package.

Table:

- Fixed issue with incorrect results returned when using boolean values in query.
- Fixed issue with incorrect results returned with whitespacing and parens with int64 values in query.

## 2021.9 Version 3.14.2

Blob:

- Supported rscc, rscd, rsce, rscl, rsct query parameters in SAS tokens.
- Fixed Blob_Download API by adding header `x-ms-creation-time` in responds.

Table:

- Added getServiceProperties response.
- Added setServiceProperties response.
- Fixed paged queries across partitions.

## 2021.7 Version 3.14.1

General:

- Added support for generating standalone azurite.exe.

Table:

- Correctly returning the results of paginated queries.
- Added filter support for Query Tables operation.
- Corrected tokenization of queries in table storage.

## 2021.7 Version 3.14.0

General:

- Bump up service API version to 2020-10-02
- Added an example for run Azurite with https in docker in Readme

Blob:

- Fixed SAS-token validation for requests with Content-Encoding/Content-Language headers.
- Return `x-ms-copy-status` header from syncCopyFromURL.
- Fixed continuation token not work correctly when blob names are only number

Table:

- Added test for URI path parser and updated regex to allow for non standard dev store account names.
- Corrected serialization of errors during Entity Group Transactions.
- Corrected entity tests using invalid eTag formats.
- Added support for PATCH Verb in Table Batch Operations / Entity Group Transactions.
- Added /@Element to the odata.metadata response.
- Allowed use of empty string for partitionKey and rowKey on InsertEntity.

## 2021.6 Version 3.13.1

Blob:

- Fixed list containers, get service properties or account properties API failure, when request URI has a suffix '/' after account name.
- Fixed get system container failure.

## 2021.6 Version 3.13.0

General:

- Bump up Azure Storage service API version to 2020-08-04.
- Updated typescript to 4.2.4.

Blob:

- Added check for invalid container name.

Table:

- Added check for invalid etag format.
- Added tests for invalid etag format.
- Corrected code to support typescript 4.2.4 update.
- Supported Table Service in Visual Studio Code extension.
- Fix an issue that query for Long Int fail in Metadata layer.
- Fix an issue of axios dependency.
- Added check for invalid table name.
- Improved handling of empty strings and strings with multiple spaces for query filters.

## 2021.4 Version 3.12.0

Table:

- Preview of Table Service in npm package and docker image. (Visual Studio Code extension doesn't support Table Service in this release)
- Allow empty RowKey in an entity.
- Fix etag format to be aligned with Azure server.
- Fix delete nonexistent table error code and error message, to be aligned with Azure server.
- Convert entity properties with type "Edm.DateTime" to UTC time, to be aligned with Azure server.
- Support Batch API.
- Allow complex RowKey and PartitionKey in batch API.
- Add support for replaying requests logged in debug logging.

## 2021.2 Version 3.11.0

- Bump up Azure Storage service API version to 2020-06-12.

Blob:

- Fix an issue that result of blobs enumeration cannot be parsed by Azure SDK for Go.
- Fix an issue that set tier to leased blob not work properly.
- Skip Content-Length check for Append Block if the `--loose` flag is set.
- BlockBlob_StageBlock now checks for Content-MD5 integrity, and will fail if this check does not pass.

## 2020.12 Version 3.10.0

- Bump up Azure Storage service API version to 2020-04-08.
- Add missing Azure Storage service API version 2019-10-10.

Blob:

- Fix an issue that Blob Lease properties are lost when overwrite an existing blob.
- Fix an issue that snapshot time is omitted in get block list.
- Fix an issue that no error throw when clear pages, get page ranges and upload pages with invalid page range.

## 2020.11 Version 3.11.0-table-alpha.1

- First Alpha version of Azurite V3 Table.

## 2020.10 Version 3.9.0

- Bump up Azure Storage service API version to 2020-02-10.
- Update Azurite and Azurite tests to reference Azure Storage SDK v12.
- Add handling of SIGTERM to gracefully stop the docker container.

Blob:

- Add support for async copy blobs across storage accounts within the same Azurite instance.
- Add support for async copy blobs on sql metadata store.
- Add support for blob syncCopyFromURL within same Azurite instance on loki metadata store.
- Allow mixed case characters for blob metadata prefix.
- Fix SqlBlobMetadataStore.getBlockList, to make it fail for nonexistent blobs.

## 2020.07 Version 3.8.0

- Bump up Azure Storage service API version to 2019-12-12.
- Support skip request API version check by Azurite configuration parameter `--skipApiVersionCheck`.
- Fixed an issue that list blobs doesn't honor uncommitted include option.
- Updated docker base image to lts-alpine.
- Removed testing certs from docker image.

## 2020.04 Version 3.7.0

- Supported HTTPS endpoint. Specific parameter `azurite --cert server.cert --key server.key` to enable HTTPS mode.
- Supported basic level of OAuth authentication. Specific parameter `azurite --oauth basic` to enable OAuth authentication.

Blob:

- Supported append blob.
- Fixed a bug that stageBlock retry will remove existing block in Loki based implementation.

## 2020.03 Version 3.6.0

- Supported conditional headers.
- Compatible with upper case or lower case of x-ms-sequence-number-action values.
- Fixed issue that x-ms-blob-sequence-number of 0 should be returned for HEAD requests on Page blob.
- Uploading blocks with different lengths of IDs to the same blob will fail.
- Check if block blob exists should fail if blocks are all uncommitted.
- Case sensitive with metadata keys.

## 2020.02 Version 3.5.0

- Bump up Azure Storage service API version to 2019-07-07.
- Added description to clean up Azurite.
- Response for HEAD request will not return body and content-type.

Blob:

- Change the etag format to align with Azure Server behavior.
- Added missing last-modified header for get blob metadata request.

## 2019.12 Version 3.4.0

- Return the list of containers will be in sorted order.
- Fixed a bug that get/download blob snapshot fails.
- Check input request "x-ms-version" Header, only valid version are allowed.
- Fixed a race condition that GC will delete active write extents.
- Force flush data into disk before data upload request returns.
- [Breaking] By default Azurite will block requests with unsupported headers or parameters which may impact data integrity.
  - Skip this by switching to loose mode by Azurite configuration parameter `--loose`.

Blob:

- [Breaking] Azurite updates underline metadata schema which does not compatible with previous versions.
  - This version cannot guarantee compatible with persisted database models file by previous version. Remove previous metadata file and restart Azurite in case any errors.
- List blocks will filter the returned block list with input BlockListingFilter.
- Added support for CORS.
- AllowedHeaders and ExposedHeaders are optional now when setting CORS.
- Added support to create block blob with empty block list.
- Stage block cannot have blockID longer than 64.
- Fix the issue that Copy Blob will overwrite the destination blob Lease status.
- Fix the issue that Change Lease fail when blob lease id only matches the input ProposedLeaseId.
- Fix the issue that UploadPage, ClearPage will fail on leased Page blob, even input correct lease id.
- Update some lease error codes to align with Azure Storage.
- Fixed a bug that set blob tier doesn't work with account SAS.
- Fixed a bug that Azurite Blob service cannot start in Mac as Visual Studio Extension.
- Fixed a bug that persistency location cannot be customized through -l parameter.
- Fixed a bug that GC will remove uncommitted blocks.
- Fixed a bug that download page blob doesn't return content range header.
- Fixed a bug that uncommitted block blob invalid length.
- Fixed a bug that SetHTTPHeaders, SetMetadata won't update blob etag.
- Remove double quotation marks from list blob request returned blob etag, to align with Azure Server behavior.
- Fixed a bug that BlobTierInferred not change to false after SetBlobTier.
- Blocked set tier for page blob which requires premium storage account where Azurite provides standard storage account.
- GetPageRangesDiff API (incremental snapshot) now returns NotImplementedError.
- Fixed a bug that listing containers won't honor prefix with marker when using external metadata database.

Queue:

- AllowedHeaders and ExposedHeaders are optional now when setting CORS.
- Fix Put message fail with max messagettl.
- Updated message size calculation when checking 64KB limitation.

## 2019.11 Version 3.3.0-preview

- Azurite now supports customized account names and keys by environment variable `AZURITE_ACCOUNTS`.
- Improved logging for underlayer operations, such as persistency data read and write operations.
- Handled race condition of GC when sometimes newly created extents will be removed.
- Fixed a bug when uploading blob will fail when md5 header is empty string.
- Fixed a bug when sometimes list containers or blobs doesn't have proper lease status.
- [Breaking] This version cannot guarantee compatible with persisted database models in Azurite workspace used by previous version. Clean Azurite workspace folder and restart Azurite in case any errors. Notice that, data will be lost after cleaning Azurite workspace folder.

Blob:

- Fixed a bug that snapshot blob doesn't honor metadata options.
- Force alphabetical order for list blob results.
- Updated Azure Storage API version to 2019-02-02, and added following new features:
  - Supports new SAS format with blob snapshot.
  - Responses now includes x-ms-client-request-id when client request ID provided in request.
  - Copy Blob and Set Blob Tier APIs support the x-ms-rehydrate-priority.
- Improved container & blob lease implementation.
- Provided SQL based blob metadata store implementation.
- Added GC support for blob SQL metadata store.

Queue:

- Responses now includes x-ms-client-request-id when request provided client request ID.

## 2019.08 Version 3.2.0-preview

- Updated repository link to https to compatible with Visual Studio Code.

Blob:

- Fix listblobs order when filtering by prefix.

Queue:

- Added Azure Storage Queue Service features (API version: 2019-02-02).
- Decoupled persistence layer into service metadata storage and extent file storage.
- Supported Cors and Preflight in Queue service.

## 2019.06 Version 3.1.2-preview

- Integrated Azurite with Visual Studio Code as an extension.
- Added Visual Studio Code extension usage guidelines.
- Added Dockerfile and usage descriptions.
- Fixed an authentication issue when copy blob to override an existing blob with SAS.
- Return 404 for copy blob operation when source blob doesn't exist.
- Fixed an issue that metadata doesn't get copied when copy blob.
- Fixed GetBlockBlob missing Content-Range header

## 2019.05 Version 3.0.0-preview

- Initial Release of Azurite V3.<|MERGE_RESOLUTION|>--- conflicted
+++ resolved
@@ -6,11 +6,8 @@
 
 General:
 
-<<<<<<< HEAD
 - Performance improvements for internal metadata access using in-memory metadata store
-=======
 - Fix building failure on Node 22 platform.
->>>>>>> a85773a5
 
 ## 2025.07 Version 3.35.0
 
