--- conflicted
+++ resolved
@@ -22,13 +22,10 @@
 
 Table:
 
-<<<<<<< HEAD
+
 - Fixed issues with deleting entities using empty string for RowKey.
 - Fixed HTTP 500 causes by continuation token containing non-ASCII. Values are now encoded with base64.
 - Fixed a table sas test case failure.
-
-## 2021.12 Version 3.15.0
-=======
 - Added support for batch transaction rollback on error in batch.
 - Fixes issues with Whitespacing in Table Queries
 - Fixes issue with Edm Type Validation
@@ -39,8 +36,7 @@
 - Fixes issues for upsert and merge with etag matching
 - Allow any valid weak etag even though we know it will fail with a 412
 
-## 2021.10 Version 3.15.0
->>>>>>> d13cd730
+## 2021.12 Version 3.15.0
 
 General:
 
