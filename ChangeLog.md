--- conflicted
+++ resolved
@@ -23,11 +23,8 @@
 - Change some lease error code to align with server.
 - Fixed a bug that set blob tier doesn't work with account SAS.
 - Fixed a bug that Azurite Blob service cannot start in Mac as Visual Studio Extension.
-<<<<<<< HEAD
 - Fixed a bug that download page blob doesn't return content range header.
-=======
 - Fixed a bug that uncommiited block blob invalid length.
->>>>>>> 0ae6547e
 
 Queue:
 
