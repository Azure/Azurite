--- conflicted
+++ resolved
@@ -23,12 +23,9 @@
 - Change some lease error code to align with server.
 - Fixed a bug that set blob tier doesn't work with account SAS.
 - Fixed a bug that Azurite Blob service cannot start in Mac as Visual Studio Extension.
-<<<<<<< HEAD
 - Fixed a bug that persistency location cannot be customized through -l parameter.
 - Fixed a bug that GC will remove uncommitted blocks.
-=======
 - Fixed a bug that download page blob doesn't return content range header.
->>>>>>> 8ba9dd06
 - Fixed a bug that uncommiited block blob invalid length.
 
 Queue:
