# Changelog

> Note. This file includes changes after 3.0.0-preview. For legacy Azurite changes, please goto GitHub [releases](https://github.com/Azure/Azurite/releases).

Upcoming Release

- Fixed a bug that to return the list of containers in sorted order.
- Fixed a bug that get/download blob snapshot fail.
- Check input request "x-ms-version" Header, only valid version are allowed.
- Fixed a race condition that GC will delete active write extents.
- Force flush data into disk before data upload request returns.

Blob:
- Added support for CORS.
- AllowedHeaders and ExposedHeaders are optional now when setting CORS.
<<<<<<< HEAD
- Added support to create block blob with empty block list.
=======
- Stage block cannot have blockID longer than 64.
>>>>>>> ba16f4bf

Queue:
- AllowedHeaders and ExposedHeaders are optional now when setting CORS.

2019.11 Version 3.3.0-preview

- Azurite now supports customized account names and keys by environment variable `AZURITE_ACCOUNTS`.
- Improved logging for underlayer operations, such as persistency data read and write operations.
- Handled race condition of GC when sometimes newly created extents will be removed.
- Fixed a bug when uploading blob will fail when md5 header is empty string.
- Fixed a bug when sometimes list containers or blobs doesn't have proper lease status.
- [Breaking] This version cannot guarantee compatible with persisted database models in Azurite workspace used by previous version. Clean Azurite workspace folder and restart Azurite in case any errors. Notice that, data will be lost after cleaning Azurite workspace folder.

Blob:
- Fixed a bug that snapshot blob doesn't honor metadata options.
- Force alphabetical order for list blob results.
- Updated Azure Storage API version to 2019-02-02, and added following new features:
  - Supports new SAS format with blob snapshot.
  - Responses now includes x-ms-client-request-id when client request ID provided in request.
  - Copy Blob and Set Blob Tier APIs support the x-ms-rehydrate-priority.
- Improved container & blob lease implementation.
- Provided SQL based blob metadata store implementation.
- Added GC support for blob SQL metadata store.

Queue:
- Responses now includes x-ms-client-request-id when request provided client request ID.

2019.08 Version 3.2.0-preview 

- Updated repository link to https to compatible with Visual Studio Code.

Blob:
- Fix listblobs order when filtering by prefix.

Queue:
- Added Azure Storage Queue Service features (API version: 2019-02-02).
- Decoupled persistence layer into service metadata storage and extent file storage.
- Supported Cors and Preflight in Queue service.

2019.06 Version 3.1.2-preview

- Integrated Azurite with Visual Studio Code as an extension.
- Added Visual Studio Code extension usage guidelines.
- Added Dockerfile and usage descriptions.
- Fixed an authentication issue when copy blob to override an existing blob with SAS.
- Return 404 for copy blob operation when source blob doesn't exist.
- Fixed an issue that metadata doesn't get copied when copy blob.
- Fixed GetBlockBlob missing Content-Range header

2019.05 Version 3.0.0-preview

- Initial Release of Azurite V3.<|MERGE_RESOLUTION|>--- conflicted
+++ resolved
@@ -13,11 +13,8 @@
 Blob:
 - Added support for CORS.
 - AllowedHeaders and ExposedHeaders are optional now when setting CORS.
-<<<<<<< HEAD
 - Added support to create block blob with empty block list.
-=======
 - Stage block cannot have blockID longer than 64.
->>>>>>> ba16f4bf
 
 Queue:
 - AllowedHeaders and ExposedHeaders are optional now when setting CORS.
