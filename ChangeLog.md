--- conflicted
+++ resolved
@@ -4,29 +4,24 @@
 
 ## Upcoming Release
 
-<<<<<<< HEAD
-## 2022.02 Version 3.16.0
+## 2022.04 Version 3.17.0
 
 General:
 
 - Bump up service API version to 2021-06-08
-=======
-General:
-
-- Fix SAS validation failure for version 2020-12-06 and later
->>>>>>> 17e2cbd3
-
-Table:
-
-- Fix empty partition key and row key handling in batch write operations.
-- Fix batch reponse for Go SDK, includes additional CRLF on closure of changesetresponse section.
-- Removes query strings from Location and DataServiceId batch response headers.
-- Modifies the deserialization of batch request for case that a raw / not url encoded % is present in the body.
-- Adds additional tests and checks for table names on creation.
-- Adds more granularity and precision to etags.
-- Adds checks for invalid characters in partition and row keys.
+- Fixed SAS validation failure for version 2020-12-06 and later
+
+Table:
+
+- Fixed empty partition key and row key handling in batch write operations.
+- Fixed batch reponse for Go SDK, includes additional CRLF on closure of changesetresponse section.
+- Removed query strings from Location and DataServiceId batch response headers.
+- Modified the deserialization of batch request for case that a raw / not url encoded % is present in the body.
+- Added additional tests and checks for table names on creation.
+- Added more granularity and precision to etags.
+- Added checks for invalid characters in partition and row keys.
 - Rejects entities with string props longer than 32K chars.
-- Adds check for body length greater than 4MB.
+- Added check for body length greater than 4MB.
 
 ## 2022.02 Version 3.16.0
 
