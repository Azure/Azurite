--- conflicted
+++ resolved
@@ -4,15 +4,13 @@
 
 ## Upcoming Release
 
-<<<<<<< HEAD
+General:
+
+- Ensure the storage location exists, and allow relative paths in the VSCode extension settings that are resolved based on the workspace folder.
+
 Queue:
 
 - Fixed issue that queue list result is not in alphabetical order.
-=======
-General:
-
-- Ensure the storage location exists, and allow relative paths in the VSCode extension settings that are resolved based on the workspace folder.
->>>>>>> d8e0b4a9
 
 ## 2021.10 Version 3.15.0
 
