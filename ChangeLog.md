# Changelog

> Note. This file includes changes after 3.0.0-preview. For legacy Azurite changes, please goto GitHub [releases](https://github.com/Azure/Azurite/releases).

## Upcoming Release

Blob:

- Fix validation of Blob SAS token when using the second key for an account in `AZURITE_ACCOUNTS`
- Set accessTierInferred to false after upload blob with accessTier (issue #2038)
- Support blob new access tier Cold
<<<<<<< HEAD
- Fixed startCopyFromURL, copyFromURL API to return 400 (InvalidHeaderValue) when copy source has invalid format. (issue #1954)
- Fixed CommitBlockList API to return 400 (InvalidXmlDocument) when the request is sent with JSON body. (issue #1955)
=======
- Added "x-ms-is-hns-enabled" header in x-ms-is-hns-enabled API responds (issue #1810)
>>>>>>> ee2d5443

Queue:

- Fixed set Queue ACL failure when Start is missing (issue #2065)

Table:

- Fixed the errorCode returned, when malformed Etag is provided for table Update/Delete calls. (issue #2013)

## 2023.08 Version 3.26.0

General:

- Updated examples of setting Customized Storage Accounts & Keys in enviroment varialbe.
- Bump up service API version to 2023-08-03

Blob:

- Added "x-ms-delete-type-permanent" header in delete blob API responds (issue #2061)

Queue:

- Fixed error code when dequeue message with invalid visibilitytimeout (issue #2083)
- Fixed error code when sas request authentication failed (issue #2064)

## 2023.08 Version 3.25.1

Blob:

- Fixed issue of: Append block not returning requestId in response.

Table:

- Fixed issue with queries on empty string partition keys failing
- Fixed an issue when querying datetimes with microsecond precision which resulted in match failures. (issue #2069)

## 2023.07 Version 3.25.0

Table:

- Refactor table query code
- Fixed issue with query table fail with filter condition as string.Empty. (issue #1880)
- Fixed merge table entity fail with single quota in PK/RK. (issue #2009)

## 2023.06 Version 3.24.0

General:

- Bump up service API version to 2023-01-03

Blob:

- Fixed issue of: blob batch subresponse is slightly different from the on from Azure serivce, which causes exception in CPP SDK.
- Fixed issue of: setMetadata API allows invalid metadata name with hyphen.
- Supported rest API GetBlobTag, SetBlobTag.
- Supported set Blob Tags in upload blob, copy blob.
- Supported get Blob Tags (count) in download blob, get blob properties, list blobs.
- Added support for large append blob with bumping block size limitation to 100MB.

Table:

- Fixed issue with headers length when deserializing batch deletes.
- Fixed issues with the use of backticks in string query predicates.
- Replaced the query filter implementation with a custom interpreter which mitigates the risk of JS-query injection.

## 2023.03 Version 3.23.0

General:

- Return 404 StatusCode when Storage account not exist
- Migrated tslint to eslint.
- Typescript upgraded from 4.2.4 to 4.9.5.
- Migrated test pipeline from Node.js 10/12 to Node.js 14/16/18.
- Bump up service API version to 2022-11-02

Blob:

- Fixed issue for user delegation key when uploading a blob from a container SAS
- Upgraded swagger spec to API version 2021-10-04.

Table:

- Fixed issue for querying on identifiers starting with underscore.
- Corrected query parsing logic for single boolean terms.
- Fixed issue for querying GUIDs using operators other than eq and ne
- GUID queries only support persistent storage on legacy (string) format GUIDs for eq and ne operators, other operators will only evaluate newly stored entities.
- Fixed issue with boolean values not being recognized in query if using different cased characters.

Queue:

- Fixed issue that queue service SAS without start time not work.

## 2023.02 Version 3.22.0

General:

- Bump up service API version to 2021-12-02

Table:

- Fixed issue that True/False in table query will fail the request.
- Fixed an issue: it cannot return result correctly when querying for a table entity with filters including some special characters.
- Fixed issue with decoding URIs from batch request submitted by old Azure Storage SDK.

## 2023.01 Version 3.21.0

General:

- Fixed shared key authentication failure when request uri contains "+"
- Stop accepting new connections and closes existing, idle connections (including keep-alives) without killing requests that are in-flight.

Blob:

- Support Copy Blob From URL API when use different source and destination account (in same Azurite instance).
- Support use of wildcard character to allow all subdomains of a given domain to make requests via CORS
- Add support for user delegation key.

Table:

- Added exit parameter to tests so they don't hang.
- Fixed request not fail on creating an entity without specifying a property value of type DateTimeOffset
- Fixes issues using and querying GUID types.
- Removes odata Timestamp type from entities when accept is set to minimalmetadata.
- Ensures no entities are returned when queries use $top=0.
- Fixes issues querying for binary values.
- Implements new query parsing logic.

## 2022.10 Version 3.20.1

General:

- Bump package version.

## 2022.10 Version 3.20.0

General:

- Make emulator start commands async so that they can be awaited by clients.

Blob:

- Add support for blob batch operation.

Table:

- TimeStamp and Etag use the same high precision value as source.

## 2022.09 Version 3.19.0

General:

- Bump up service API version to 2021-10-04
- Added support for docker image on arm64 architecture.
- Updated Readme by adding account key must be base64 encoded string.

Table:

- Correctly responds with status 202 on merge with non-existent entity.
- Properly differentiate between upsert and update in batch merge and replace.
- Added additional tests via raw REST tests.
- Correctly deletes a table that is a substring of another table.
- Adds Sample Go App to check that Batch responses work for Go SDK.
- Removes extra CRLFs from all serialized Batch responses, adds missing CRLF after Etag header.

## 2022.06 Version 3.18.0

General:

- Bump up service API version to 2021-08-06
- Modified the error messge for invalid API version to make it more actionable.

Blob:

- Fixed issue that startCopyFromURL and copyFromURL API not fail, when request container if-none-match="\*" and dest blob already exist.

Table:

- Reject table batch request bodies exceeding 4MB.
- Fix binary table property validation to be 64K bytes not 32K characters.
- Does not error when table created is a substring of another table.
- Correctly responds with status 404 on patch with non-existant entity.
- Fix pagination when no rowkey in continuation token

## 2022.04 Version 3.17.1

Table:

- Removes commas from RegEx checking key validity.
- Updated property check to handle null property and added regression test.

## 2022.04 Version 3.17.0

General:

- Bump up service API version to 2021-06-08
- Fixed SAS validation failure for version 2020-12-06 and later

Table:

- Fixed empty partition key and row key handling in batch write operations.
- Fixed batch reponse for Go SDK, includes additional CRLF on closure of changesetresponse section.
- Removed query strings from Location and DataServiceId batch response headers.
- Modified the deserialization of batch request for case that a raw / not url encoded % is present in the body.
- Added additional tests and checks for table names on creation.
- Added more granularity and precision to etags.
- Added checks for invalid characters in partition and row keys.
- Rejects entities with string props longer than 32K chars.
- Added check for body length greater than 4MB.

## 2022.02 Version 3.16.0

General:

- Bump up service API version to 2021-04-10
- Ensure the storage location exists, and allow relative paths in the VSCode extension settings that are resolved based on the workspace folder.
- Update Azure CI to use latest image of windows due to deprecation of `vs2017-win2016` image

Blob:

- Fixed issue that startCopyFromURL and copyFromURL API not respect `--disableProductStyleUrl` parameter in parse source Uri.

Queue:

- Fixed issue that queue list result is not in alphabetical order.
- Fixed class name of QueueSASAuthenticator mistakenly named BlobSASAuthenticator.

Table:

- Fixed issues with deleting entities using empty string for RowKey.
- Fixed HTTP 500 causes by continuation token containing non-ASCII. Values are now encoded with base64.
- Fixed a table sas test case failure.
- Added support for batch transaction rollback on error in batch.
- Fixes issues with Whitespacing in Table Queries
- Fixes issue with Edm Type Validation
- Fixes issue when trying to add entity with Boolean or Int32
- Failed table transaction correctly returns 409 Status code
- Refactors tests for Table APIs
- Adds several tests for Table APIs
- Fixes issues for upsert and merge with etag matching
- Allow any valid weak etag even though we know it will fail with a 412
- Added check for table query validity

## 2021.12 Version 3.15.0

General:

- Bump up service API version to 2021-02-12
- Fixed access to secondary location with IP style Uri from JS/.net SDK failure.
- Fixed an issue in Visual Studio Code extension, by changing the Location with relative path, from base on Visual Studio Code installation path, to base on the current opened workspace folder.

Blob:

- Fixed start copy blob fail with `x-ms-access-tier` header and from Archive blob in same account.

## 2021.10 Version 3.14.3

General:

- Added new parameter `--disableProductStyleUrl`, to force parsing storage account from request Uri path, instead of from request Uri host.
- Restored ability to connect to host.docker.internal.

Blob:

- Fixed list blob API "include" query parameter not work when not lower case, by make it case insensitive.
- Supported list container/blob with "include" query parameter as empty string.
- Added more allowed value to list blob request "include" query parameter:'tags', 'versions', 'deletedwithversions', 'immutabilitypolicy', 'legalhold', 'permissions'.
- Added more allowed value to list container request "include" query parameter: 'deleted'.
- Raised 416 when start range is bigger than blob length.
- Fixed issue that duplicated decode rscd, rsce, rscl and rsct of SAS token in input request Uri.

Queue:

- Fixed issue that expired message still can be get, peek, update, delete.

Table:

- Supported basic level of OAuth autentication on Table service.
- Removed extra CRLF from batch transaction response which caused issues for Microsoft.Azure.Cosmos.Table NuGet package.

Table:

- Fixed issue with incorrect results returned when using boolean values in query.
- Fixed issue with incorrect results returned with whitespacing and parens with int64 values in query.

## 2021.9 Version 3.14.2

Blob:

- Supported rscc, rscd, rsce, rscl, rsct query parameters in SAS tokens.
- Fixed Blob_Download API by adding header `x-ms-creation-time` in responds.

Table:

- Added getServiceProperties response.
- Added setServiceProperties response.
- Fixed paged queries across partitions.

## 2021.7 Version 3.14.1

General:

- Added support for generating standalone azurite.exe.

Table:

- Correctly returning the results of paginated queries.
- Added filter support for Query Tables operation.
- Corrected tokenization of queries in table storage.

## 2021.7 Version 3.14.0

General:

- Bump up service API version to 2020-10-02
- Added an example for run Azurite with https in docker in Readme

Blob:

- Fixed SAS-token validation for requests with Content-Encoding/Content-Language headers.
- Return `x-ms-copy-status` header from syncCopyFromURL.
- Fixed continuation token not work correctly when blob names are only number

Table:

- Added test for URI path parser and updated regex to allow for non standard dev store account names.
- Corrected serialization of errors during Entity Group Transactions.
- Corrected entity tests using invalid eTag formats.
- Added support for PATCH Verb in Table Batch Operations / Entity Group Transactions.
- Added /@Element to the odata.metadata response.
- Allowed use of empty string for partitionKey and rowKey on InsertEntity.

## 2021.6 Version 3.13.1

Blob:

- Fixed list containers, get service properties or account properties API failure, when request Uri has a suffix '/' after account name.
- Fixed get system container failure.

## 2021.6 Version 3.13.0

General:

- Bump up Azure Storage service API version to 2020-08-04.
- Updated typescript to 4.2.4.

Blob:

- Added check for invalid container name.

Table:

- Added check for invalid etag format.
- Added tests for invalid etag format.
- Corrected code to support typescript 4.2.4 update.
- Supported Table Service in Visual Studio Code extension.
- Fix an issue that query for Long Int fail in Metadata layer.
- Fix an issue of axios dependency.
- Added check for invalid table name.
- Improved handling of empty strings and strings with multiple spaces for query filters.

## 2021.4 Version 3.12.0

Table:

- Preview of Table Service in npm package and docker image. (Visual Studio Code extension doesn't support Table Service in this release)
- Allow empty RowKey in an entity.
- Fix etag format to be aligned with Azure server.
- Fix delet none exist table error code and error message, to be aligned with Azure server.
- Convert entity properties with type "Edm.DateTime" to UTC time, to be aligned with Azure server.
- Support Batch API.
- Allow complex RowKey and PartitionKey in batch API.
- Add support for replaying requests logged in debug logging.

## 2021.2 Version 3.11.0

- Bump up Azure Storage service API version to 2020-06-12.

Blob:

- Fix an issue that result of blobs enumeration cannot be parsed by Azure SDK for Go.
- Fix an issue that set tier to leased blob not work properly.
- Skip Content-Length check for Append Block if the `--loose` flag is set.
- BlockBlob_StageBlock now checks for Content-MD5 integrity, and will fail if this check does not pass.

## 2020.12 Version 3.10.0

- Bump up Azure Storage service API version to 2020-04-08.
- Add missing Azure Storage service API version 2019-10-10.

Blob:

- Fix an issue that Blob Lease properties are lost when overwrite an existing blob.
- Fix an issue that snapshot time is omitted in get block list.
- Fix an issue that no error throw when clear pages, get page ranges and upload pages with invalid page range.

## 2020.11 Version 3.11.0-table-alpha.1

- First Alpha version of Azurite V3 Table.

## 2020.10 Version 3.9.0

- Bump up Azure Storage service API version to 2020-02-10.
- Update Azurite and Azurite tests to reference Azure Storage SDK v12.
- Add handling of SIGTERM to gracefully stop the docker container.

Blob:

- Add support for async copy blobs across storage accounts within the same Azurite instance.
- Add support for async copy blobs on sql metadata store.
- Add support for blob syncCopyFromURL within same Azurite instance on loki metadata store.
- Allow mixed case characters for blob metadata prefix.
- Fix SqlBlobMetadataStore.getBlockList, to make it fail for non-existent blobs.

## 2020.07 Version 3.8.0

- Bump up Azure Storage service API version to 2019-12-12.
- Support skip request API version check by Azurite configuration parameter `--skipApiVersionCheck`.
- Fixed an issue that list blobs doesn't honor uncommitted include option.
- Updated docker base image to lts-alpine.
- Removed testing certs from docker image.

## 2020.04 Version 3.7.0

- Supported HTTPS endpoint. Specific parameter `azurite --cert server.cert --key server.key` to enable HTTPS mode.
- Supported basic level of OAuth autentication. Specific parameter `azurite --oauth basic` to enable OAuth autentication.

Blob:

- Supported append blob.
- Fixed a bug that stageBlock retry will remove existing block in Loki based implementation.

## 2020.03 Version 3.6.0

- Supported conditional headers.
- Compatible with upper case or lower case of x-ms-sequence-number-action values.
- Fixed issue that x-ms-blob-sequence-number of 0 should be returned for HEAD requests on Page blob.
- Uploading blocks with different lengths of IDs to the same blob will fail.
- Check if block blob exists should fail if blocks are all uncommitted.
- Case sensitive with metadata keys.

## 2020.02 Version 3.5.0

- Bump up Azure Storage service API version to 2019-07-07.
- Added description to clean up Azurite.
- Response for HEAD request will not return body and content-type.

Blob:

- Change the etag format to align with Azure Server behavior.
- Added missing last-modified header for get blob metadata request.

## 2019.12 Version 3.4.0

- Return the list of containers will be in sorted order.
- Fixed a bug that get/download blob snapshot fails.
- Check input request "x-ms-version" Header, only valid version are allowed.
- Fixed a race condition that GC will delete active write extents.
- Force flush data into disk before data upload request returns.
- [Breaking] By default Azurite will block requests with unsupported headers or parameters which may impact data integrity.
  - Skip this by switching to loose mode by Azurite configuration parameter `--loose`.

Blob:

- [Breaking] Azurite updates underline metadata schema which does not compatible with previous versions.
  - This version cannot guarantee compatible with persisted database models file by previous version. Remove previous metadata file and restart Azurite in case any errors.
- List blocks will filter the returned block list with input BlockListingFilter.
- Added support for CORS.
- AllowedHeaders and ExposedHeaders are optional now when setting CORS.
- Added support to create block blob with empty block list.
- Stage block cannot have blockID longer than 64.
- Fix the issue that Copy Blob will overwrite the destination blob Lease status.
- Fix the issue that Change Lease fail when blob lease id only matches the input ProposedLeaseId.
- Fix the issue that UploadPage, ClearPage will fail on leased Page blob, even input correct lease id.
- Update some lease error codes to align with Azure Storage.
- Fixed a bug that set blob tier doesn't work with account SAS.
- Fixed a bug that Azurite Blob service cannot start in Mac as Visual Studio Extension.
- Fixed a bug that persistency location cannot be customized through -l parameter.
- Fixed a bug that GC will remove uncommitted blocks.
- Fixed a bug that download page blob doesn't return content range header.
- Fixed a bug that uncommitted block blob invalid length.
- Fixed a bug that SetHTTPHeaders, SetMetadata won't update blob etag.
- Remove double quotation marks from list blob request returned blob etag, to align with Azure Server behavior.
- Fixed a bug that BlobTierInferred not change to false after SetBlobTier.
- Blocked set tier for page blob which requires premium storage account where Azurite provides standard storage account.
- GetPageRangesDiff API (incremental snapshot) now returns NotImplementedError.
- Fixed a bug that listing containers won't honor prefix with marker when using external metadata database.

Queue:

- AllowedHeaders and ExposedHeaders are optional now when setting CORS.
- Fix Put message fail with max messagettl.
- Updated message size calculation when checking 64KB limitation.

## 2019.11 Version 3.3.0-preview

- Azurite now supports customized account names and keys by environment variable `AZURITE_ACCOUNTS`.
- Improved logging for underlayer operations, such as persistency data read and write operations.
- Handled race condition of GC when sometimes newly created extents will be removed.
- Fixed a bug when uploading blob will fail when md5 header is empty string.
- Fixed a bug when sometimes list containers or blobs doesn't have proper lease status.
- [Breaking] This version cannot guarantee compatible with persisted database models in Azurite workspace used by previous version. Clean Azurite workspace folder and restart Azurite in case any errors. Notice that, data will be lost after cleaning Azurite workspace folder.

Blob:

- Fixed a bug that snapshot blob doesn't honor metadata options.
- Force alphabetical order for list blob results.
- Updated Azure Storage API version to 2019-02-02, and added following new features:
  - Supports new SAS format with blob snapshot.
  - Responses now includes x-ms-client-request-id when client request ID provided in request.
  - Copy Blob and Set Blob Tier APIs support the x-ms-rehydrate-priority.
- Improved container & blob lease implementation.
- Provided SQL based blob metadata store implementation.
- Added GC support for blob SQL metadata store.

Queue:

- Responses now includes x-ms-client-request-id when request provided client request ID.

## 2019.08 Version 3.2.0-preview

- Updated repository link to https to compatible with Visual Studio Code.

Blob:

- Fix listblobs order when filtering by prefix.

Queue:

- Added Azure Storage Queue Service features (API version: 2019-02-02).
- Decoupled persistence layer into service metadata storage and extent file storage.
- Supported Cors and Preflight in Queue service.

## 2019.06 Version 3.1.2-preview

- Integrated Azurite with Visual Studio Code as an extension.
- Added Visual Studio Code extension usage guidelines.
- Added Dockerfile and usage descriptions.
- Fixed an authentication issue when copy blob to override an existing blob with SAS.
- Return 404 for copy blob operation when source blob doesn't exist.
- Fixed an issue that metadata doesn't get copied when copy blob.
- Fixed GetBlockBlob missing Content-Range header

## 2019.05 Version 3.0.0-preview

- Initial Release of Azurite V3.<|MERGE_RESOLUTION|>--- conflicted
+++ resolved
@@ -9,12 +9,9 @@
 - Fix validation of Blob SAS token when using the second key for an account in `AZURITE_ACCOUNTS`
 - Set accessTierInferred to false after upload blob with accessTier (issue #2038)
 - Support blob new access tier Cold
-<<<<<<< HEAD
 - Fixed startCopyFromURL, copyFromURL API to return 400 (InvalidHeaderValue) when copy source has invalid format. (issue #1954)
 - Fixed CommitBlockList API to return 400 (InvalidXmlDocument) when the request is sent with JSON body. (issue #1955)
-=======
 - Added "x-ms-is-hns-enabled" header in x-ms-is-hns-enabled API responds (issue #1810)
->>>>>>> ee2d5443
 
 Queue:
 
