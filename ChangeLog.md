--- conflicted
+++ resolved
@@ -31,13 +31,6 @@
 
 Table:
 
-<<<<<<< HEAD
-- added check for invalid etag format
-- added tests for invalid etag format
-- corrected code to support typescript 4.2.4 update
-- added check for invalid table name
-- improve handling of empty strings and strings with multiple spaces for query filters
-=======
 - Added check for invalid etag format.
 - Added tests for invalid etag format.
 - Corrected code to support typescript 4.2.4 update.
@@ -45,7 +38,7 @@
 - Fix an issue that query for Long Int fail in Metadata layer.
 - Fix an issue of axios dependency.
 - Added check for invalid table name.
->>>>>>> 6cb0ed20
+- Improved handling of empty strings and strings with multiple spaces for query filters.
 
 ## 2021.4 Version 3.12.0
 
