--- conflicted
+++ resolved
@@ -16,11 +16,8 @@
 - AllowedHeaders and ExposedHeaders are optional now when setting CORS.
 - Added support to create block blob with empty block list.
 - Stage block cannot have blockID longer than 64.
-<<<<<<< HEAD
 - Fixed a bug that set blob tier doesn't work with account SAS.
-=======
 - Fixed a bug that Azurite Blob service cannot start in Mac as Visual Studio Extension.
->>>>>>> 25812373
 
 Queue:
 
