--- conflicted
+++ resolved
@@ -15,12 +15,8 @@
 
 - Fixed issue of filtering blobs with correct multiple conditions on single tag (range queries). (issue #2514)
 - Added support for sealing append blobs. (issue #810)
-<<<<<<< HEAD
 - Added support for delegation sas with version of 2025-07-05.
-=======
-- Added support for delegation sas with version of 2015-07-05.
 - Fix issue on SQL: Delete a container with blob, then create container/blob with same name, and delete container will fail. (issue #2563)
->>>>>>> 0a186de8
 
 Table:
 
