# Changelog

> Note. This file includes changes after 3.0.0-preview. For legacy Azurite changes, please goto GitHub [releases](https://github.com/Azure/Azurite/releases).

## Upcoming Release

<<<<<<< HEAD
General:

- Updated examples of setting Customized Storage Accounts & Keys in enviroment varialbe.
=======
## 2023.08 Version 3.25.1

Blob:

- Fixed issue of: Append block not returning requestId in response.

Table:

- Fixed issue with queries on empty string partition keys failing
- Fixed an issue when querying datetimes with microsecond precision which resulted in match failures. (issue #2069)

## 2023.07 Version 3.25.0
>>>>>>> 2822cf93

Table:

- Refactor table query code
- Fixed issue with query table fail with filter condition as string.Empty. (issue #1880)
- Fixed merge table entity fail with single quota in PK/RK. (issue #2009)

## 2023.06 Version 3.24.0

General:

- Bump up service API version to 2023-01-03

Blob:

- Fixed issue of: blob batch subresponse is slightly different from the on from Azure serivce, which causes exception in CPP SDK.
- Fixed issue of: setMetadata API allows invalid metadata name with hyphen.
- Supported rest API GetBlobTag, SetBlobTag.
- Supported set Blob Tags in upload blob, copy blob.
- Supported get Blob Tags (count) in download blob, get blob properties, list blobs.
- Added support for large append blob with bumping block size limitation to 100MB.

Table:

- Fixed issue with headers length when deserializing batch deletes.
- Fixed issues with the use of backticks in string query predicates.
- Replaced the query filter implementation with a custom interpreter which mitigates the risk of JS-query injection.

## 2023.03 Version 3.23.0

General:

- Return 404 StatusCode when Storage account not exist
- Migrated tslint to eslint.
- Typescript upgraded from 4.2.4 to 4.9.5.
- Migrated test pipeline from Node.js 10/12 to Node.js 14/16/18.
- Bump up service API version to 2022-11-02

Blob:

- Fixed issue for user delegation key when uploading a blob from a container SAS
- Upgraded swagger spec to API version 2021-10-04.

Table:

- Fixed issue for querying on identifiers starting with underscore.
- Corrected query parsing logic for single boolean terms.
- Fixed issue for querying GUIDs using operators other than eq and ne
- GUID queries only support persistent storage on legacy (string) format GUIDs for eq and ne operators, other operators will only evaluate newly stored entities.
- Fixed issue with boolean values not being recognized in query if using different cased characters.

Queue:

- Fixed issue that queue service SAS without start time not work.

## 2023.02 Version 3.22.0

General:

- Bump up service API version to 2021-12-02

Table:

- Fixed issue that True/False in table query will fail the request.
- Fixed an issue: it cannot return result correctly when querying for a table entity with filters including some special characters.
- Fixed issue with decoding URIs from batch request submitted by old Azure Storage SDK.

## 2023.01 Version 3.21.0

General:

- Fixed shared key authentication failure when request uri contains "+"
- Stop accepting new connections and closes existing, idle connections (including keep-alives) without killing requests that are in-flight.

Blob:

- Support Copy Blob From URL API when use different source and destination account (in same Azurite instance).
- Support use of wildcard character to allow all subdomains of a given domain to make requests via CORS
- Add support for user delegation key.

Table:

- Added exit parameter to tests so they don't hang.
- Fixed request not fail on creating an entity without specifying a property value of type DateTimeOffset
- Fixes issues using and querying GUID types.
- Removes odata Timestamp type from entities when accept is set to minimalmetadata.
- Ensures no entities are returned when queries use $top=0.
- Fixes issues querying for binary values.
- Implements new query parsing logic.

## 2022.10 Version 3.20.1

General:

- Bump package version.

## 2022.10 Version 3.20.0

General:

- Make emulator start commands async so that they can be awaited by clients.

Blob:

- Add support for blob batch operation.

Table:

- TimeStamp and Etag use the same high precision value as source.

## 2022.09 Version 3.19.0

General:

- Bump up service API version to 2021-10-04
- Added support for docker image on arm64 architecture.
- Updated Readme by adding account key must be base64 encoded string.

Table:

- Correctly responds with status 202 on merge with non-existent entity.
- Properly differentiate between upsert and update in batch merge and replace.
- Added additional tests via raw REST tests.
- Correctly deletes a table that is a substring of another table.
- Adds Sample Go App to check that Batch responses work for Go SDK.
- Removes extra CRLFs from all serialized Batch responses, adds missing CRLF after Etag header.

## 2022.06 Version 3.18.0

General:

- Bump up service API version to 2021-08-06
- Modified the error messge for invalid API version to make it more actionable.

Blob:

- Fixed issue that startCopyFromURL and copyFromURL API not fail, when request container if-none-match="\*" and dest blob already exist.

Table:

- Reject table batch request bodies exceeding 4MB.
- Fix binary table property validation to be 64K bytes not 32K characters.
- Does not error when table created is a substring of another table.
- Correctly responds with status 404 on patch with non-existant entity.
- Fix pagination when no rowkey in continuation token

## 2022.04 Version 3.17.1

Table:

- Removes commas from RegEx checking key validity.
- Updated property check to handle null property and added regression test.

## 2022.04 Version 3.17.0

General:

- Bump up service API version to 2021-06-08
- Fixed SAS validation failure for version 2020-12-06 and later

Table:

- Fixed empty partition key and row key handling in batch write operations.
- Fixed batch reponse for Go SDK, includes additional CRLF on closure of changesetresponse section.
- Removed query strings from Location and DataServiceId batch response headers.
- Modified the deserialization of batch request for case that a raw / not url encoded % is present in the body.
- Added additional tests and checks for table names on creation.
- Added more granularity and precision to etags.
- Added checks for invalid characters in partition and row keys.
- Rejects entities with string props longer than 32K chars.
- Added check for body length greater than 4MB.

## 2022.02 Version 3.16.0

General:

- Bump up service API version to 2021-04-10
- Ensure the storage location exists, and allow relative paths in the VSCode extension settings that are resolved based on the workspace folder.
- Update Azure CI to use latest image of windows due to deprecation of `vs2017-win2016` image

Blob:

- Fixed issue that startCopyFromURL and copyFromURL API not respect `--disableProductStyleUrl` parameter in parse source Uri.

Queue:

- Fixed issue that queue list result is not in alphabetical order.
- Fixed class name of QueueSASAuthenticator mistakenly named BlobSASAuthenticator.

Table:

- Fixed issues with deleting entities using empty string for RowKey.
- Fixed HTTP 500 causes by continuation token containing non-ASCII. Values are now encoded with base64.
- Fixed a table sas test case failure.
- Added support for batch transaction rollback on error in batch.
- Fixes issues with Whitespacing in Table Queries
- Fixes issue with Edm Type Validation
- Fixes issue when trying to add entity with Boolean or Int32
- Failed table transaction correctly returns 409 Status code
- Refactors tests for Table APIs
- Adds several tests for Table APIs
- Fixes issues for upsert and merge with etag matching
- Allow any valid weak etag even though we know it will fail with a 412
- Added check for table query validity

## 2021.12 Version 3.15.0

General:

- Bump up service API version to 2021-02-12
- Fixed access to secondary location with IP style Uri from JS/.net SDK failure.
- Fixed an issue in Visual Studio Code extension, by changing the Location with relative path, from base on Visual Studio Code installation path, to base on the current opened workspace folder.

Blob:

- Fixed start copy blob fail with `x-ms-access-tier` header and from Archive blob in same account.

## 2021.10 Version 3.14.3

General:

- Added new parameter `--disableProductStyleUrl`, to force parsing storage account from request Uri path, instead of from request Uri host.
- Restored ability to connect to host.docker.internal.

Blob:

- Fixed list blob API "include" query parameter not work when not lower case, by make it case insensitive.
- Supported list container/blob with "include" query parameter as empty string.
- Added more allowed value to list blob request "include" query parameter:'tags', 'versions', 'deletedwithversions', 'immutabilitypolicy', 'legalhold', 'permissions'.
- Added more allowed value to list container request "include" query parameter: 'deleted'.
- Raised 416 when start range is bigger than blob length.
- Fixed issue that duplicated decode rscd, rsce, rscl and rsct of SAS token in input request Uri.

Queue:

- Fixed issue that expired message still can be get, peek, update, delete.

Table:

- Supported basic level of OAuth autentication on Table service.
- Removed extra CRLF from batch transaction response which caused issues for Microsoft.Azure.Cosmos.Table NuGet package.

Table:

- Fixed issue with incorrect results returned when using boolean values in query.
- Fixed issue with incorrect results returned with whitespacing and parens with int64 values in query.

## 2021.9 Version 3.14.2

Blob:

- Supported rscc, rscd, rsce, rscl, rsct query parameters in SAS tokens.
- Fixed Blob_Download API by adding header `x-ms-creation-time` in responds.

Table:

- Added getServiceProperties response.
- Added setServiceProperties response.
- Fixed paged queries across partitions.

## 2021.7 Version 3.14.1

General:

- Added support for generating standalone azurite.exe.

Table:

- Correctly returning the results of paginated queries.
- Added filter support for Query Tables operation.
- Corrected tokenization of queries in table storage.

## 2021.7 Version 3.14.0

General:

- Bump up service API version to 2020-10-02
- Added an example for run Azurite with https in docker in Readme

Blob:

- Fixed SAS-token validation for requests with Content-Encoding/Content-Language headers.
- Return `x-ms-copy-status` header from syncCopyFromURL.
- Fixed continuation token not work correctly when blob names are only number

Table:

- Added test for URI path parser and updated regex to allow for non standard dev store account names.
- Corrected serialization of errors during Entity Group Transactions.
- Corrected entity tests using invalid eTag formats.
- Added support for PATCH Verb in Table Batch Operations / Entity Group Transactions.
- Added /@Element to the odata.metadata response.
- Allowed use of empty string for partitionKey and rowKey on InsertEntity.

## 2021.6 Version 3.13.1

Blob:

- Fixed list containers, get service properties or account properties API failure, when request Uri has a suffix '/' after account name.
- Fixed get system container failure.

## 2021.6 Version 3.13.0

General:

- Bump up Azure Storage service API version to 2020-08-04.
- Updated typescript to 4.2.4.

Blob:

- Added check for invalid container name.

Table:

- Added check for invalid etag format.
- Added tests for invalid etag format.
- Corrected code to support typescript 4.2.4 update.
- Supported Table Service in Visual Studio Code extension.
- Fix an issue that query for Long Int fail in Metadata layer.
- Fix an issue of axios dependency.
- Added check for invalid table name.
- Improved handling of empty strings and strings with multiple spaces for query filters.

## 2021.4 Version 3.12.0

Table:

- Preview of Table Service in npm package and docker image. (Visual Studio Code extension doesn't support Table Service in this release)
- Allow empty RowKey in an entity.
- Fix etag format to be aligned with Azure server.
- Fix delet none exist table error code and error message, to be aligned with Azure server.
- Convert entity properties with type "Edm.DateTime" to UTC time, to be aligned with Azure server.
- Support Batch API.
- Allow complex RowKey and PartitionKey in batch API.
- Add support for replaying requests logged in debug logging.

## 2021.2 Version 3.11.0

- Bump up Azure Storage service API version to 2020-06-12.

Blob:

- Fix an issue that result of blobs enumeration cannot be parsed by Azure SDK for Go.
- Fix an issue that set tier to leased blob not work properly.
- Skip Content-Length check for Append Block if the `--loose` flag is set.
- BlockBlob_StageBlock now checks for Content-MD5 integrity, and will fail if this check does not pass.

## 2020.12 Version 3.10.0

- Bump up Azure Storage service API version to 2020-04-08.
- Add missing Azure Storage service API version 2019-10-10.

Blob:

- Fix an issue that Blob Lease properties are lost when overwrite an existing blob.
- Fix an issue that snapshot time is omitted in get block list.
- Fix an issue that no error throw when clear pages, get page ranges and upload pages with invalid page range.

## 2020.11 Version 3.11.0-table-alpha.1

- First Alpha version of Azurite V3 Table.

## 2020.10 Version 3.9.0

- Bump up Azure Storage service API version to 2020-02-10.
- Update Azurite and Azurite tests to reference Azure Storage SDK v12.
- Add handling of SIGTERM to gracefully stop the docker container.

Blob:

- Add support for async copy blobs across storage accounts within the same Azurite instance.
- Add support for async copy blobs on sql metadata store.
- Add support for blob syncCopyFromURL within same Azurite instance on loki metadata store.
- Allow mixed case characters for blob metadata prefix.
- Fix SqlBlobMetadataStore.getBlockList, to make it fail for non-existent blobs.

## 2020.07 Version 3.8.0

- Bump up Azure Storage service API version to 2019-12-12.
- Support skip request API version check by Azurite configuration parameter `--skipApiVersionCheck`.
- Fixed an issue that list blobs doesn't honor uncommitted include option.
- Updated docker base image to lts-alpine.
- Removed testing certs from docker image.

## 2020.04 Version 3.7.0

- Supported HTTPS endpoint. Specific parameter `azurite --cert server.cert --key server.key` to enable HTTPS mode.
- Supported basic level of OAuth autentication. Specific parameter `azurite --oauth basic` to enable OAuth autentication.

Blob:

- Supported append blob.
- Fixed a bug that stageBlock retry will remove existing block in Loki based implementation.

## 2020.03 Version 3.6.0

- Supported conditional headers.
- Compatible with upper case or lower case of x-ms-sequence-number-action values.
- Fixed issue that x-ms-blob-sequence-number of 0 should be returned for HEAD requests on Page blob.
- Uploading blocks with different lengths of IDs to the same blob will fail.
- Check if block blob exists should fail if blocks are all uncommitted.
- Case sensitive with metadata keys.

## 2020.02 Version 3.5.0

- Bump up Azure Storage service API version to 2019-07-07.
- Added description to clean up Azurite.
- Response for HEAD request will not return body and content-type.

Blob:

- Change the etag format to align with Azure Server behavior.
- Added missing last-modified header for get blob metadata request.

## 2019.12 Version 3.4.0

- Return the list of containers will be in sorted order.
- Fixed a bug that get/download blob snapshot fails.
- Check input request "x-ms-version" Header, only valid version are allowed.
- Fixed a race condition that GC will delete active write extents.
- Force flush data into disk before data upload request returns.
- [Breaking] By default Azurite will block requests with unsupported headers or parameters which may impact data integrity.
  - Skip this by switching to loose mode by Azurite configuration parameter `--loose`.

Blob:

- [Breaking] Azurite updates underline metadata schema which does not compatible with previous versions.
  - This version cannot guarantee compatible with persisted database models file by previous version. Remove previous metadata file and restart Azurite in case any errors.
- List blocks will filter the returned block list with input BlockListingFilter.
- Added support for CORS.
- AllowedHeaders and ExposedHeaders are optional now when setting CORS.
- Added support to create block blob with empty block list.
- Stage block cannot have blockID longer than 64.
- Fix the issue that Copy Blob will overwrite the destination blob Lease status.
- Fix the issue that Change Lease fail when blob lease id only matches the input ProposedLeaseId.
- Fix the issue that UploadPage, ClearPage will fail on leased Page blob, even input correct lease id.
- Update some lease error codes to align with Azure Storage.
- Fixed a bug that set blob tier doesn't work with account SAS.
- Fixed a bug that Azurite Blob service cannot start in Mac as Visual Studio Extension.
- Fixed a bug that persistency location cannot be customized through -l parameter.
- Fixed a bug that GC will remove uncommitted blocks.
- Fixed a bug that download page blob doesn't return content range header.
- Fixed a bug that uncommitted block blob invalid length.
- Fixed a bug that SetHTTPHeaders, SetMetadata won't update blob etag.
- Remove double quotation marks from list blob request returned blob etag, to align with Azure Server behavior.
- Fixed a bug that BlobTierInferred not change to false after SetBlobTier.
- Blocked set tier for page blob which requires premium storage account where Azurite provides standard storage account.
- GetPageRangesDiff API (incremental snapshot) now returns NotImplementedError.
- Fixed a bug that listing containers won't honor prefix with marker when using external metadata database.

Queue:

- AllowedHeaders and ExposedHeaders are optional now when setting CORS.
- Fix Put message fail with max messagettl.
- Updated message size calculation when checking 64KB limitation.

## 2019.11 Version 3.3.0-preview

- Azurite now supports customized account names and keys by environment variable `AZURITE_ACCOUNTS`.
- Improved logging for underlayer operations, such as persistency data read and write operations.
- Handled race condition of GC when sometimes newly created extents will be removed.
- Fixed a bug when uploading blob will fail when md5 header is empty string.
- Fixed a bug when sometimes list containers or blobs doesn't have proper lease status.
- [Breaking] This version cannot guarantee compatible with persisted database models in Azurite workspace used by previous version. Clean Azurite workspace folder and restart Azurite in case any errors. Notice that, data will be lost after cleaning Azurite workspace folder.

Blob:

- Fixed a bug that snapshot blob doesn't honor metadata options.
- Force alphabetical order for list blob results.
- Updated Azure Storage API version to 2019-02-02, and added following new features:
  - Supports new SAS format with blob snapshot.
  - Responses now includes x-ms-client-request-id when client request ID provided in request.
  - Copy Blob and Set Blob Tier APIs support the x-ms-rehydrate-priority.
- Improved container & blob lease implementation.
- Provided SQL based blob metadata store implementation.
- Added GC support for blob SQL metadata store.

Queue:

- Responses now includes x-ms-client-request-id when request provided client request ID.

## 2019.08 Version 3.2.0-preview

- Updated repository link to https to compatible with Visual Studio Code.

Blob:

- Fix listblobs order when filtering by prefix.

Queue:

- Added Azure Storage Queue Service features (API version: 2019-02-02).
- Decoupled persistence layer into service metadata storage and extent file storage.
- Supported Cors and Preflight in Queue service.

## 2019.06 Version 3.1.2-preview

- Integrated Azurite with Visual Studio Code as an extension.
- Added Visual Studio Code extension usage guidelines.
- Added Dockerfile and usage descriptions.
- Fixed an authentication issue when copy blob to override an existing blob with SAS.
- Return 404 for copy blob operation when source blob doesn't exist.
- Fixed an issue that metadata doesn't get copied when copy blob.
- Fixed GetBlockBlob missing Content-Range header

## 2019.05 Version 3.0.0-preview

- Initial Release of Azurite V3.<|MERGE_RESOLUTION|>--- conflicted
+++ resolved
@@ -4,11 +4,10 @@
 
 ## Upcoming Release
 
-<<<<<<< HEAD
 General:
 
 - Updated examples of setting Customized Storage Accounts & Keys in enviroment varialbe.
-=======
+
 ## 2023.08 Version 3.25.1
 
 Blob:
@@ -21,7 +20,6 @@
 - Fixed an issue when querying datetimes with microsecond precision which resulted in match failures. (issue #2069)
 
 ## 2023.07 Version 3.25.0
->>>>>>> 2822cf93
 
 Table:
 
