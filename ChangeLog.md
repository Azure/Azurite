# Changelog

> Note. This file includes changes after 3.0.0-preview. For legacy Azurite changes, please goto GitHub [releases](https://github.com/Azure/Azurite/releases).

## Upcoming Release

Queue:

<<<<<<< HEAD
- Fixed issue with running Durable Functions from Azure Functions where the Functions would send oddly an formatted negative number the messagettl parameter.
=======
- Fixed issue that queue service SAS without start time not work.
>>>>>>> a28d2266

## 2023.02 Version 3.22.0

General:

- Bump up service API version to 2021-12-02

Table:

- Fixed issue that True/False in table query will fail the request.
- Fixed an issue: it cannot return result correctly when querying for a table entity with filters including some special characters.
- Fixed issue with decoding URIs from batch request submitted by old Azure Storage SDK.

## 2023.01 Version 3.21.0

General:

- Fixed shared key authentication failure when request uri contains "+"
- Stop accepting new connections and closes existing, idle connections (including keep-alives) without killing requests that are in-flight.

Blob:

- Support Copy Blob From URL API when use different source and destination account (in same Azurite instance).
- Support use of wildcard character to allow all subdomains of a given domain to make requests via CORS
- Add support for user delegation key.

Table:

- Added exit parameter to tests so they don't hang.
- Fixed request not fail on creating an entity without specifying a property value of type DateTimeOffset
- Fixes issues using and querying GUID types.
- Removes odata Timestamp type from entities when accept is set to minimalmetadata.
- Ensures no entities are returned when queries use $top=0.
- Fixes issues querying for binary values.
- Implements new query parsing logic.

## 2022.10 Version 3.20.1

General:

- Bump package version.

## 2022.10 Version 3.20.0

General:

- Make emulator start commands async so that they can be awaited by clients.

Blob:

- Add support for blob batch operation.

Table:

- TimeStamp and Etag use the same high precision value as source.

## 2022.09 Version 3.19.0

General:

- Bump up service API version to 2021-10-04
- Added support for docker image on arm64 architecture.
- Updated Readme by adding account key must be base64 encoded string.

Table:

- Correctly responds with status 202 on merge with non-existent entity.
- Properly differentiate between upsert and update in batch merge and replace.
- Added additional tests via raw REST tests.
- Correctly deletes a table that is a substring of another table.
- Adds Sample Go App to check that Batch responses work for Go SDK.
- Removes extra CRLFs from all serialized Batch responses, adds missing CRLF after Etag header.

## 2022.06 Version 3.18.0

General:

- Bump up service API version to 2021-08-06
- Modified the error messge for invalid API version to make it more actionable.

Blob:

- Fixed issue that startCopyFromURL and copyFromURL API not fail, when request container if-none-match="\*" and dest blob already exist.

Table:

- Reject table batch request bodies exceeding 4MB.
- Fix binary table property validation to be 64K bytes not 32K characters.
- Does not error when table created is a substring of another table.
- Correctly responds with status 404 on patch with non-existant entity.
- Fix pagination when no rowkey in continuation token

## 2022.04 Version 3.17.1

Table:

- Removes commas from RegEx checking key validity.
- Updated property check to handle null property and added regression test.

## 2022.04 Version 3.17.0

General:

- Bump up service API version to 2021-06-08
- Fixed SAS validation failure for version 2020-12-06 and later

Table:

- Fixed empty partition key and row key handling in batch write operations.
- Fixed batch reponse for Go SDK, includes additional CRLF on closure of changesetresponse section.
- Removed query strings from Location and DataServiceId batch response headers.
- Modified the deserialization of batch request for case that a raw / not url encoded % is present in the body.
- Added additional tests and checks for table names on creation.
- Added more granularity and precision to etags.
- Added checks for invalid characters in partition and row keys.
- Rejects entities with string props longer than 32K chars.
- Added check for body length greater than 4MB.

## 2022.02 Version 3.16.0

General:

- Bump up service API version to 2021-04-10
- Ensure the storage location exists, and allow relative paths in the VSCode extension settings that are resolved based on the workspace folder.
- Update Azure CI to use latest image of windows due to deprecation of `vs2017-win2016` image

Blob:

- Fixed issue that startCopyFromURL and copyFromURL API not respect `--disableProductStyleUrl` parameter in parse source Uri.

Queue:

- Fixed issue that queue list result is not in alphabetical order.
- Fixed class name of QueueSASAuthenticator mistakenly named BlobSASAuthenticator.

Table:

- Fixed issues with deleting entities using empty string for RowKey.
- Fixed HTTP 500 causes by continuation token containing non-ASCII. Values are now encoded with base64.
- Fixed a table sas test case failure.
- Added support for batch transaction rollback on error in batch.
- Fixes issues with Whitespacing in Table Queries
- Fixes issue with Edm Type Validation
- Fixes issue when trying to add entity with Boolean or Int32
- Failed table transaction correctly returns 409 Status code
- Refactors tests for Table APIs
- Adds several tests for Table APIs
- Fixes issues for upsert and merge with etag matching
- Allow any valid weak etag even though we know it will fail with a 412
- Added check for table query validity

## 2021.12 Version 3.15.0

General:

- Bump up service API version to 2021-02-12
- Fixed access to secondary location with IP style Uri from JS/.net SDK failure.
- Fixed an issue in Visual Studio Code extension, by changing the Location with relative path, from base on Visual Studio Code installation path, to base on the current opened workspace folder.

Blob:

- Fixed start copy blob fail with `x-ms-access-tier` header and from Archive blob in same account.

## 2021.10 Version 3.14.3

General:

- Added new parameter `--disableProductStyleUrl`, to force parsing storage account from request Uri path, instead of from request Uri host.
- Restored ability to connect to host.docker.internal.

Blob:

- Fixed list blob API "include" query parameter not work when not lower case, by make it case insensitive.
- Supported list container/blob with "include" query parameter as empty string.
- Added more allowed value to list blob request "include" query parameter:'tags', 'versions', 'deletedwithversions', 'immutabilitypolicy', 'legalhold', 'permissions'.
- Added more allowed value to list container request "include" query parameter: 'deleted'.
- Raised 416 when start range is bigger than blob length.
- Fixed issue that duplicated decode rscd, rsce, rscl and rsct of SAS token in input request Uri.

Queue:

- Fixed issue that expired message still can be get, peek, update, delete.

Table:

- Supported basic level of OAuth autentication on Table service.
- Removed extra CRLF from batch transaction response which caused issues for Microsoft.Azure.Cosmos.Table NuGet package.

Table:

- Fixed issue with incorrect results returned when using boolean values in query.
- Fixed issue with incorrect results returned with whitespacing and parens with int64 values in query.

## 2021.9 Version 3.14.2

Blob:

- Supported rscc, rscd, rsce, rscl, rsct query parameters in SAS tokens.
- Fixed Blob_Download API by adding header `x-ms-creation-time` in responds.

Table:

- Added getServiceProperties response.
- Added setServiceProperties response.
- Fixed paged queries across partitions.

## 2021.7 Version 3.14.1

General:

- Added support for generating standalone azurite.exe.

Table:

- Correctly returning the results of paginated queries.
- Added filter support for Query Tables operation.
- Corrected tokenization of queries in table storage.

## 2021.7 Version 3.14.0

General:

- Bump up service API version to 2020-10-02
- Added an example for run Azurite with https in docker in Readme

Blob:

- Fixed SAS-token validation for requests with Content-Encoding/Content-Language headers.
- Return `x-ms-copy-status` header from syncCopyFromURL.
- Fixed continuation token not work correctly when blob names are only number

Table:

- Added test for URI path parser and updated regex to allow for non standard dev store account names.
- Corrected serialization of errors during Entity Group Transactions.
- Corrected entity tests using invalid eTag formats.
- Added support for PATCH Verb in Table Batch Operations / Entity Group Transactions.
- Added /@Element to the odata.metadata response.
- Allowed use of empty string for partitionKey and rowKey on InsertEntity.

## 2021.6 Version 3.13.1

Blob:

- Fixed list containers, get service properties or account properties API failure, when request Uri has a suffix '/' after account name.
- Fixed get system container failure.

## 2021.6 Version 3.13.0

General:

- Bump up Azure Storage service API version to 2020-08-04.
- Updated typescript to 4.2.4.

Blob:

- Added check for invalid container name.

Table:

- Added check for invalid etag format.
- Added tests for invalid etag format.
- Corrected code to support typescript 4.2.4 update.
- Supported Table Service in Visual Studio Code extension.
- Fix an issue that query for Long Int fail in Metadata layer.
- Fix an issue of axios dependency.
- Added check for invalid table name.
- Improved handling of empty strings and strings with multiple spaces for query filters.

## 2021.4 Version 3.12.0

Table:

- Preview of Table Service in npm package and docker image. (Visual Studio Code extension doesn't support Table Service in this release)
- Allow empty RowKey in an entity.
- Fix etag format to be aligned with Azure server.
- Fix delet none exist table error code and error message, to be aligned with Azure server.
- Convert entity properties with type "Edm.DateTime" to UTC time, to be aligned with Azure server.
- Support Batch API.
- Allow complex RowKey and PartitionKey in batch API.
- Add support for replaying requests logged in debug logging.

## 2021.2 Version 3.11.0

- Bump up Azure Storage service API version to 2020-06-12.

Blob:

- Fix an issue that result of blobs enumeration cannot be parsed by Azure SDK for Go.
- Fix an issue that set tier to leased blob not work properly.
- Skip Content-Length check for Append Block if the `--loose` flag is set.
- BlockBlob_StageBlock now checks for Content-MD5 integrity, and will fail if this check does not pass.

## 2020.12 Version 3.10.0

- Bump up Azure Storage service API version to 2020-04-08.
- Add missing Azure Storage service API version 2019-10-10.

Blob:

- Fix an issue that Blob Lease properties are lost when overwrite an existing blob.
- Fix an issue that snapshot time is omitted in get block list.
- Fix an issue that no error throw when clear pages, get page ranges and upload pages with invalid page range.

## 2020.11 Version 3.11.0-table-alpha.1

- First Alpha version of Azurite V3 Table.

## 2020.10 Version 3.9.0

- Bump up Azure Storage service API version to 2020-02-10.
- Update Azurite and Azurite tests to reference Azure Storage SDK v12.
- Add handling of SIGTERM to gracefully stop the docker container.

Blob:

- Add support for async copy blobs across storage accounts within the same Azurite instance.
- Add support for async copy blobs on sql metadata store.
- Add support for blob syncCopyFromURL within same Azurite instance on loki metadata store.
- Allow mixed case characters for blob metadata prefix.
- Fix SqlBlobMetadataStore.getBlockList, to make it fail for non-existent blobs.

## 2020.07 Version 3.8.0

- Bump up Azure Storage service API version to 2019-12-12.
- Support skip request API version check by Azurite configuration parameter `--skipApiVersionCheck`.
- Fixed an issue that list blobs doesn't honor uncommitted include option.
- Updated docker base image to lts-alpine.
- Removed testing certs from docker image.

## 2020.04 Version 3.7.0

- Supported HTTPS endpoint. Specific parameter `azurite --cert server.cert --key server.key` to enable HTTPS mode.
- Supported basic level of OAuth autentication. Specific parameter `azurite --oauth basic` to enable OAuth autentication.

Blob:

- Supported append blob.
- Fixed a bug that stageBlock retry will remove existing block in Loki based implementation.

## 2020.03 Version 3.6.0

- Supported conditional headers.
- Compatible with upper case or lower case of x-ms-sequence-number-action values.
- Fixed issue that x-ms-blob-sequence-number of 0 should be returned for HEAD requests on Page blob.
- Uploading blocks with different lengths of IDs to the same blob will fail.
- Check if block blob exists should fail if blocks are all uncommitted.
- Case sensitive with metadata keys.

## 2020.02 Version 3.5.0

- Bump up Azure Storage service API version to 2019-07-07.
- Added description to clean up Azurite.
- Response for HEAD request will not return body and content-type.

Blob:

- Change the etag format to align with Azure Server behavior.
- Added missing last-modified header for get blob metadata request.

## 2019.12 Version 3.4.0

- Return the list of containers will be in sorted order.
- Fixed a bug that get/download blob snapshot fails.
- Check input request "x-ms-version" Header, only valid version are allowed.
- Fixed a race condition that GC will delete active write extents.
- Force flush data into disk before data upload request returns.
- [Breaking] By default Azurite will block requests with unsupported headers or parameters which may impact data integrity.
  - Skip this by switching to loose mode by Azurite configuration parameter `--loose`.

Blob:

- [Breaking] Azurite updates underline metadata schema which does not compatible with previous versions.
  - This version cannot guarantee compatible with persisted database models file by previous version. Remove previous metadata file and restart Azurite in case any errors.
- List blocks will filter the returned block list with input BlockListingFilter.
- Added support for CORS.
- AllowedHeaders and ExposedHeaders are optional now when setting CORS.
- Added support to create block blob with empty block list.
- Stage block cannot have blockID longer than 64.
- Fix the issue that Copy Blob will overwrite the destination blob Lease status.
- Fix the issue that Change Lease fail when blob lease id only matches the input ProposedLeaseId.
- Fix the issue that UploadPage, ClearPage will fail on leased Page blob, even input correct lease id.
- Update some lease error codes to align with Azure Storage.
- Fixed a bug that set blob tier doesn't work with account SAS.
- Fixed a bug that Azurite Blob service cannot start in Mac as Visual Studio Extension.
- Fixed a bug that persistency location cannot be customized through -l parameter.
- Fixed a bug that GC will remove uncommitted blocks.
- Fixed a bug that download page blob doesn't return content range header.
- Fixed a bug that uncommitted block blob invalid length.
- Fixed a bug that SetHTTPHeaders, SetMetadata won't update blob etag.
- Remove double quotation marks from list blob request returned blob etag, to align with Azure Server behavior.
- Fixed a bug that BlobTierInferred not change to false after SetBlobTier.
- Blocked set tier for page blob which requires premium storage account where Azurite provides standard storage account.
- GetPageRangesDiff API (incremental snapshot) now returns NotImplementedError.
- Fixed a bug that listing containers won't honor prefix with marker when using external metadata database.

Queue:

- AllowedHeaders and ExposedHeaders are optional now when setting CORS.
- Fix Put message fail with max messagettl.
- Updated message size calculation when checking 64KB limitation.

## 2019.11 Version 3.3.0-preview

- Azurite now supports customized account names and keys by environment variable `AZURITE_ACCOUNTS`.
- Improved logging for underlayer operations, such as persistency data read and write operations.
- Handled race condition of GC when sometimes newly created extents will be removed.
- Fixed a bug when uploading blob will fail when md5 header is empty string.
- Fixed a bug when sometimes list containers or blobs doesn't have proper lease status.
- [Breaking] This version cannot guarantee compatible with persisted database models in Azurite workspace used by previous version. Clean Azurite workspace folder and restart Azurite in case any errors. Notice that, data will be lost after cleaning Azurite workspace folder.

Blob:

- Fixed a bug that snapshot blob doesn't honor metadata options.
- Force alphabetical order for list blob results.
- Updated Azure Storage API version to 2019-02-02, and added following new features:
  - Supports new SAS format with blob snapshot.
  - Responses now includes x-ms-client-request-id when client request ID provided in request.
  - Copy Blob and Set Blob Tier APIs support the x-ms-rehydrate-priority.
- Improved container & blob lease implementation.
- Provided SQL based blob metadata store implementation.
- Added GC support for blob SQL metadata store.

Queue:

- Responses now includes x-ms-client-request-id when request provided client request ID.

## 2019.08 Version 3.2.0-preview

- Updated repository link to https to compatible with Visual Studio Code.

Blob:

- Fix listblobs order when filtering by prefix.

Queue:

- Added Azure Storage Queue Service features (API version: 2019-02-02).
- Decoupled persistence layer into service metadata storage and extent file storage.
- Supported Cors and Preflight in Queue service.

## 2019.06 Version 3.1.2-preview

- Integrated Azurite with Visual Studio Code as an extension.
- Added Visual Studio Code extension usage guidelines.
- Added Dockerfile and usage descriptions.
- Fixed an authentication issue when copy blob to override an existing blob with SAS.
- Return 404 for copy blob operation when source blob doesn't exist.
- Fixed an issue that metadata doesn't get copied when copy blob.
- Fixed GetBlockBlob missing Content-Range header

## 2019.05 Version 3.0.0-preview

- Initial Release of Azurite V3.<|MERGE_RESOLUTION|>--- conflicted
+++ resolved
@@ -6,11 +6,8 @@
 
 Queue:
 
-<<<<<<< HEAD
 - Fixed issue with running Durable Functions from Azure Functions where the Functions would send oddly an formatted negative number the messagettl parameter.
-=======
 - Fixed issue that queue service SAS without start time not work.
->>>>>>> a28d2266
 
 ## 2023.02 Version 3.22.0
 
