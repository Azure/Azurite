--- conflicted
+++ resolved
@@ -6,11 +6,8 @@
 
 Table:
 
-<<<<<<< HEAD
-- Fix binary table property validation to be 64K bytes not 32K characters
-=======
 - Reject table batch request bodies exceeding 4MB.
->>>>>>> 09dd8728
+- Fix binary table property validation to be 64K bytes not 32K characters.
 
 ## 2022.04 Version 3.17.1
 
