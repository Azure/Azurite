--- conflicted
+++ resolved
@@ -6,15 +6,12 @@
 
 General:
 
-<<<<<<< HEAD
 - Fixed shared key authentication failure when request uri contains "+"
-=======
 - Stop accepting new connections and closes existing, idle connections (including keep-alives) without killing requests that are in-flight.
 
 Table:
 
 - Added exit parameter to tests so they don't hang.
->>>>>>> 823447a1
 
 ## 2022.10 Version 3.20.1
 
