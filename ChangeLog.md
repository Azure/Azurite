# Changelog

> Note. This file includes changes after 3.0.0-preview. For legacy Azurite changes, please goto GitHub [releases](https://github.com/Azure/Azurite/releases).

## Upcoming Release

<<<<<<< HEAD
Blob:

- Support Copy Blob From URL API when use different source and destination account (in same Azurite instance).
=======
General:

- Stop accepting new connections and closes existing, idle connections (including keep-alives) without killing requests that are in-flight.

Table:

- Added exit parameter to tests so they don't hang.
>>>>>>> 823447a1

## 2022.10 Version 3.20.1

General:

- Bump package version.

## 2022.10 Version 3.20.0

General:

- Make emulator start commands async so that they can be awaited by clients.

Blob:

- Add support for blob batch operation.

Table:

- TimeStamp and Etag use the same high precision value as source.

## 2022.09 Version 3.19.0

General:

- Bump up service API version to 2021-10-04
- Added support for docker image on arm64 architecture.
- Updated Readme by adding account key must be base64 encoded string.

Table:

- Correctly responds with status 202 on merge with non-existent entity.
- Properly differentiate between upsert and update in batch merge and replace.
- Added additional tests via raw REST tests.
- Correctly deletes a table that is a substring of another table.
- Adds Sample Go App to check that Batch responses work for Go SDK.
- Removes extra CRLFs from all serialized Batch responses, adds missing CRLF after Etag header.

## 2022.06 Version 3.18.0

General:

- Bump up service API version to 2021-08-06
- Modified the error messge for invalid API version to make it more actionable.

Blob:

- Fixed issue that startCopyFromURL and copyFromURL API not fail, when request container if-none-match="\*" and dest blob already exist.

Table:

- Reject table batch request bodies exceeding 4MB.
- Fix binary table property validation to be 64K bytes not 32K characters.
- Does not error when table created is a substring of another table.
- Correctly responds with status 404 on patch with non-existant entity.
- Fix pagination when no rowkey in continuation token

## 2022.04 Version 3.17.1

Table:

- Removes commas from RegEx checking key validity.
- Updated property check to handle null property and added regression test.

## 2022.04 Version 3.17.0

General:

- Bump up service API version to 2021-06-08
- Fixed SAS validation failure for version 2020-12-06 and later

Table:

- Fixed empty partition key and row key handling in batch write operations.
- Fixed batch reponse for Go SDK, includes additional CRLF on closure of changesetresponse section.
- Removed query strings from Location and DataServiceId batch response headers.
- Modified the deserialization of batch request for case that a raw / not url encoded % is present in the body.
- Added additional tests and checks for table names on creation.
- Added more granularity and precision to etags.
- Added checks for invalid characters in partition and row keys.
- Rejects entities with string props longer than 32K chars.
- Added check for body length greater than 4MB.

## 2022.02 Version 3.16.0

General:

- Bump up service API version to 2021-04-10
- Ensure the storage location exists, and allow relative paths in the VSCode extension settings that are resolved based on the workspace folder.
- Update Azure CI to use latest image of windows due to deprecation of `vs2017-win2016` image

Blob:

- Fixed issue that startCopyFromURL and copyFromURL API not respect `--disableProductStyleUrl` parameter in parse source Uri.

Queue:

- Fixed issue that queue list result is not in alphabetical order.
- Fixed class name of QueueSASAuthenticator mistakenly named BlobSASAuthenticator.

Table:

- Fixed issues with deleting entities using empty string for RowKey.
- Fixed HTTP 500 causes by continuation token containing non-ASCII. Values are now encoded with base64.
- Fixed a table sas test case failure.
- Added support for batch transaction rollback on error in batch.
- Fixes issues with Whitespacing in Table Queries
- Fixes issue with Edm Type Validation
- Fixes issue when trying to add entity with Boolean or Int32
- Failed table transaction correctly returns 409 Status code
- Refactors tests for Table APIs
- Adds several tests for Table APIs
- Fixes issues for upsert and merge with etag matching
- Allow any valid weak etag even though we know it will fail with a 412
- Added check for table query validity

## 2021.12 Version 3.15.0

General:

- Bump up service API version to 2021-02-12
- Fixed access to secondary location with IP style Uri from JS/.net SDK failure.
- Fixed an issue in Visual Studio Code extension, by changing the Location with relative path, from base on Visual Studio Code installation path, to base on the current opened workspace folder.

Blob:

- Fixed start copy blob fail with `x-ms-access-tier` header and from Archive blob in same account.

## 2021.10 Version 3.14.3

General:

- Added new parameter `--disableProductStyleUrl`, to force parsing storage account from request Uri path, instead of from request Uri host.
- Restored ability to connect to host.docker.internal.

Blob:

- Fixed list blob API "include" query parameter not work when not lower case, by make it case insensitive.
- Supported list container/blob with "include" query parameter as empty string.
- Added more allowed value to list blob request "include" query parameter:'tags', 'versions', 'deletedwithversions', 'immutabilitypolicy', 'legalhold', 'permissions'.
- Added more allowed value to list container request "include" query parameter: 'deleted'.
- Raised 416 when start range is bigger than blob length.
- Fixed issue that duplicated decode rscd, rsce, rscl and rsct of SAS token in input request Uri.

Queue:

- Fixed issue that expired message still can be get, peek, update, delete.

Table:

- Supported basic level of OAuth autentication on Table service.
- Removed extra CRLF from batch transaction response which caused issues for Microsoft.Azure.Cosmos.Table NuGet package.

Table:

- Fixed issue with incorrect results returned when using boolean values in query.
- Fixed issue with incorrect results returned with whitespacing and parens with int64 values in query.

## 2021.9 Version 3.14.2

Blob:

- Supported rscc, rscd, rsce, rscl, rsct query parameters in SAS tokens.
- Fixed Blob_Download API by adding header `x-ms-creation-time` in responds.

Table:

- Added getServiceProperties response.
- Added setServiceProperties response.
- Fixed paged queries across partitions.

## 2021.7 Version 3.14.1

General:

- Added support for generating standalone azurite.exe.

Table:

- Correctly returning the results of paginated queries.
- Added filter support for Query Tables operation.
- Corrected tokenization of queries in table storage.

## 2021.7 Version 3.14.0

General:

- Bump up service API version to 2020-10-02
- Added an example for run Azurite with https in docker in Readme

Blob:

- Fixed SAS-token validation for requests with Content-Encoding/Content-Language headers.
- Return `x-ms-copy-status` header from syncCopyFromURL.
- Fixed continuation token not work correctly when blob names are only number

Table:

- Added test for URI path parser and updated regex to allow for non standard dev store account names.
- Corrected serialization of errors during Entity Group Transactions.
- Corrected entity tests using invalid eTag formats.
- Added support for PATCH Verb in Table Batch Operations / Entity Group Transactions.
- Added /@Element to the odata.metadata response.
- Allowed use of empty string for partitionKey and rowKey on InsertEntity.

## 2021.6 Version 3.13.1

Blob:

- Fixed list containers, get service properties or account properties API failure, when request Uri has a suffix '/' after account name.
- Fixed get system container failure.

## 2021.6 Version 3.13.0

General:

- Bump up Azure Storage service API version to 2020-08-04.
- Updated typescript to 4.2.4.

Blob:

- Added check for invalid container name.

Table:

- Added check for invalid etag format.
- Added tests for invalid etag format.
- Corrected code to support typescript 4.2.4 update.
- Supported Table Service in Visual Studio Code extension.
- Fix an issue that query for Long Int fail in Metadata layer.
- Fix an issue of axios dependency.
- Added check for invalid table name.
- Improved handling of empty strings and strings with multiple spaces for query filters.

## 2021.4 Version 3.12.0

Table:

- Preview of Table Service in npm package and docker image. (Visual Studio Code extension doesn't support Table Service in this release)
- Allow empty RowKey in an entity.
- Fix etag format to be aligned with Azure server.
- Fix delet none exist table error code and error message, to be aligned with Azure server.
- Convert entity properties with type "Edm.DateTime" to UTC time, to be aligned with Azure server.
- Support Batch API.
- Allow complex RowKey and PartitionKey in batch API.
- Add support for replaying requests logged in debug logging.

## 2021.2 Version 3.11.0

- Bump up Azure Storage service API version to 2020-06-12.

Blob:

- Fix an issue that result of blobs enumeration cannot be parsed by Azure SDK for Go.
- Fix an issue that set tier to leased blob not work properly.
- Skip Content-Length check for Append Block if the `--loose` flag is set.
- BlockBlob_StageBlock now checks for Content-MD5 integrity, and will fail if this check does not pass.

## 2020.12 Version 3.10.0

- Bump up Azure Storage service API version to 2020-04-08.
- Add missing Azure Storage service API version 2019-10-10.

Blob:

- Fix an issue that Blob Lease properties are lost when overwrite an existing blob.
- Fix an issue that snapshot time is omitted in get block list.
- Fix an issue that no error throw when clear pages, get page ranges and upload pages with invalid page range.

## 2020.11 Version 3.11.0-table-alpha.1

- First Alpha version of Azurite V3 Table.

## 2020.10 Version 3.9.0

- Bump up Azure Storage service API version to 2020-02-10.
- Update Azurite and Azurite tests to reference Azure Storage SDK v12.
- Add handling of SIGTERM to gracefully stop the docker container.

Blob:

- Add support for async copy blobs across storage accounts within the same Azurite instance.
- Add support for async copy blobs on sql metadata store.
- Add support for blob syncCopyFromURL within same Azurite instance on loki metadata store.
- Allow mixed case characters for blob metadata prefix.
- Fix SqlBlobMetadataStore.getBlockList, to make it fail for non-existent blobs.

## 2020.07 Version 3.8.0

- Bump up Azure Storage service API version to 2019-12-12.
- Support skip request API version check by Azurite configuration parameter `--skipApiVersionCheck`.
- Fixed an issue that list blobs doesn't honor uncommitted include option.
- Updated docker base image to lts-alpine.
- Removed testing certs from docker image.

## 2020.04 Version 3.7.0

- Supported HTTPS endpoint. Specific parameter `azurite --cert server.cert --key server.key` to enable HTTPS mode.
- Supported basic level of OAuth autentication. Specific parameter `azurite --oauth basic` to enable OAuth autentication.

Blob:

- Supported append blob.
- Fixed a bug that stageBlock retry will remove existing block in Loki based implementation.

## 2020.03 Version 3.6.0

- Supported conditional headers.
- Compatible with upper case or lower case of x-ms-sequence-number-action values.
- Fixed issue that x-ms-blob-sequence-number of 0 should be returned for HEAD requests on Page blob.
- Uploading blocks with different lengths of IDs to the same blob will fail.
- Check if block blob exists should fail if blocks are all uncommitted.
- Case sensitive with metadata keys.

## 2020.02 Version 3.5.0

- Bump up Azure Storage service API version to 2019-07-07.
- Added description to clean up Azurite.
- Response for HEAD request will not return body and content-type.

Blob:

- Change the etag format to align with Azure Server behavior.
- Added missing last-modified header for get blob metadata request.

## 2019.12 Version 3.4.0

- Return the list of containers will be in sorted order.
- Fixed a bug that get/download blob snapshot fails.
- Check input request "x-ms-version" Header, only valid version are allowed.
- Fixed a race condition that GC will delete active write extents.
- Force flush data into disk before data upload request returns.
- [Breaking] By default Azurite will block requests with unsupported headers or parameters which may impact data integrity.
  - Skip this by switching to loose mode by Azurite configuration parameter `--loose`.

Blob:

- [Breaking] Azurite updates underline metadata schema which does not compatible with previous versions.
  - This version cannot guarantee compatible with persisted database models file by previous version. Remove previous metadata file and restart Azurite in case any errors.
- List blocks will filter the returned block list with input BlockListingFilter.
- Added support for CORS.
- AllowedHeaders and ExposedHeaders are optional now when setting CORS.
- Added support to create block blob with empty block list.
- Stage block cannot have blockID longer than 64.
- Fix the issue that Copy Blob will overwrite the destination blob Lease status.
- Fix the issue that Change Lease fail when blob lease id only matches the input ProposedLeaseId.
- Fix the issue that UploadPage, ClearPage will fail on leased Page blob, even input correct lease id.
- Update some lease error codes to align with Azure Storage.
- Fixed a bug that set blob tier doesn't work with account SAS.
- Fixed a bug that Azurite Blob service cannot start in Mac as Visual Studio Extension.
- Fixed a bug that persistency location cannot be customized through -l parameter.
- Fixed a bug that GC will remove uncommitted blocks.
- Fixed a bug that download page blob doesn't return content range header.
- Fixed a bug that uncommitted block blob invalid length.
- Fixed a bug that SetHTTPHeaders, SetMetadata won't update blob etag.
- Remove double quotation marks from list blob request returned blob etag, to align with Azure Server behavior.
- Fixed a bug that BlobTierInferred not change to false after SetBlobTier.
- Blocked set tier for page blob which requires premium storage account where Azurite provides standard storage account.
- GetPageRangesDiff API (incremental snapshot) now returns NotImplementedError.
- Fixed a bug that listing containers won't honor prefix with marker when using external metadata database.

Queue:

- AllowedHeaders and ExposedHeaders are optional now when setting CORS.
- Fix Put message fail with max messagettl.
- Updated message size calculation when checking 64KB limitation.

## 2019.11 Version 3.3.0-preview

- Azurite now supports customized account names and keys by environment variable `AZURITE_ACCOUNTS`.
- Improved logging for underlayer operations, such as persistency data read and write operations.
- Handled race condition of GC when sometimes newly created extents will be removed.
- Fixed a bug when uploading blob will fail when md5 header is empty string.
- Fixed a bug when sometimes list containers or blobs doesn't have proper lease status.
- [Breaking] This version cannot guarantee compatible with persisted database models in Azurite workspace used by previous version. Clean Azurite workspace folder and restart Azurite in case any errors. Notice that, data will be lost after cleaning Azurite workspace folder.

Blob:

- Fixed a bug that snapshot blob doesn't honor metadata options.
- Force alphabetical order for list blob results.
- Updated Azure Storage API version to 2019-02-02, and added following new features:
  - Supports new SAS format with blob snapshot.
  - Responses now includes x-ms-client-request-id when client request ID provided in request.
  - Copy Blob and Set Blob Tier APIs support the x-ms-rehydrate-priority.
- Improved container & blob lease implementation.
- Provided SQL based blob metadata store implementation.
- Added GC support for blob SQL metadata store.

Queue:

- Responses now includes x-ms-client-request-id when request provided client request ID.

## 2019.08 Version 3.2.0-preview

- Updated repository link to https to compatible with Visual Studio Code.

Blob:

- Fix listblobs order when filtering by prefix.

Queue:

- Added Azure Storage Queue Service features (API version: 2019-02-02).
- Decoupled persistence layer into service metadata storage and extent file storage.
- Supported Cors and Preflight in Queue service.

## 2019.06 Version 3.1.2-preview

- Integrated Azurite with Visual Studio Code as an extension.
- Added Visual Studio Code extension usage guidelines.
- Added Dockerfile and usage descriptions.
- Fixed an authentication issue when copy blob to override an existing blob with SAS.
- Return 404 for copy blob operation when source blob doesn't exist.
- Fixed an issue that metadata doesn't get copied when copy blob.
- Fixed GetBlockBlob missing Content-Range header

## 2019.05 Version 3.0.0-preview

- Initial Release of Azurite V3.<|MERGE_RESOLUTION|>--- conflicted
+++ resolved
@@ -4,19 +4,17 @@
 
 ## Upcoming Release
 
-<<<<<<< HEAD
+General:
+
+- Stop accepting new connections and closes existing, idle connections (including keep-alives) without killing requests that are in-flight.
+
 Blob:
 
 - Support Copy Blob From URL API when use different source and destination account (in same Azurite instance).
-=======
-General:
-
-- Stop accepting new connections and closes existing, idle connections (including keep-alives) without killing requests that are in-flight.
 
 Table:
 
 - Added exit parameter to tests so they don't hang.
->>>>>>> 823447a1
 
 ## 2022.10 Version 3.20.1
 
