# Changelog

> Note. This file includes changes after 3.0.0-preview. For legacy Azurite changes, please goto GitHub [releases](https://github.com/Azure/Azurite/releases).

## Upcoming Release

Table:

- Fix empty partition key and row key handling in batch write operations.
- Fix batch reponse for Go SDK, includes additional CRLF on closure of changesetresponse section.
- Removes query strings from Location and DataServiceId batch response headers.
<<<<<<< HEAD
- Adds more granularity and precision to etags.
=======
- Adds checks for invalid characters in partition and row keys.
>>>>>>> 57cd187a
- Rejects entities with string props longer than 32K chars.
- Adds check for body length greater than 4MB.

## 2022.02 Version 3.16.0

General:

- Bump up service API version to 2021-04-10
- Ensure the storage location exists, and allow relative paths in the VSCode extension settings that are resolved based on the workspace folder.
- Update Azure CI to use latest image of windows due to deprecation of `vs2017-win2016` image

Blob:

- Fixed issue that startCopyFromURL and copyFromURL API not respect `--disableProductStyleUrl` parameter in parse source Uri.

Queue:

- Fixed issue that queue list result is not in alphabetical order.
- Fixed class name of QueueSASAuthenticator mistakenly named BlobSASAuthenticator.

Table:

- Fixed issues with deleting entities using empty string for RowKey.
- Fixed HTTP 500 causes by continuation token containing non-ASCII. Values are now encoded with base64.
- Fixed a table sas test case failure.
- Added support for batch transaction rollback on error in batch.
- Fixes issues with Whitespacing in Table Queries
- Fixes issue with Edm Type Validation
- Fixes issue when trying to add entity with Boolean or Int32
- Failed table transaction correctly returns 409 Status code
- Refactors tests for Table APIs
- Adds several tests for Table APIs
- Fixes issues for upsert and merge with etag matching
- Allow any valid weak etag even though we know it will fail with a 412
- Added check for table query validity

## 2021.12 Version 3.15.0

General:

- Bump up service API version to 2021-02-12
- Fixed access to secondary location with IP style Uri from JS/.net SDK failure.
- Fixed an issue in Visual Studio Code extension, by changing the Location with relative path, from base on Visual Studio Code installation path, to base on the current opened workspace folder.

Blob:

- Fixed start copy blob fail with `x-ms-access-tier` header and from Archive blob in same account.

## 2021.10 Version 3.14.3

General:

- Added new parameter `--disableProductStyleUrl`, to force parsing storage account from request Uri path, instead of from request Uri host.
- Restored ability to connect to host.docker.internal.

Blob:

- Fixed list blob API "include" query parameter not work when not lower case, by make it case insensitive.
- Supported list container/blob with "include" query parameter as empty string.
- Added more allowed value to list blob request "include" query parameter:'tags', 'versions', 'deletedwithversions', 'immutabilitypolicy', 'legalhold', 'permissions'.
- Added more allowed value to list container request "include" query parameter: 'deleted'.
- Raised 416 when start range is bigger than blob length.
- Fixed issue that duplicated decode rscd, rsce, rscl and rsct of SAS token in input request Uri.

Queue:

- Fixed issue that expired message still can be get, peek, update, delete.

Table:

- Supported basic level of OAuth autentication on Table service.
- Removed extra CRLF from batch transaction response which caused issues for Microsoft.Azure.Cosmos.Table NuGet package.

Table:

- Fixed issue with incorrect results returned when using boolean values in query.
- Fixed issue with incorrect results returned with whitespacing and parens with int64 values in query.

## 2021.9 Version 3.14.2

Blob:

- Supported rscc, rscd, rsce, rscl, rsct query parameters in SAS tokens.
- Fixed Blob_Download API by adding header `x-ms-creation-time` in responds.

Table:

- Added getServiceProperties response.
- Added setServiceProperties response.
- Fixed paged queries across partitions.

## 2021.7 Version 3.14.1

General:

- Added support for generating standalone azurite.exe.

Table:

- Correctly returning the results of paginated queries.
- Added filter support for Query Tables operation.
- Corrected tokenization of queries in table storage.

## 2021.7 Version 3.14.0

General:

- Bump up service API version to 2020-10-02
- Added an example for run Azurite with https in docker in Readme

Blob:

- Fixed SAS-token validation for requests with Content-Encoding/Content-Language headers.
- Return `x-ms-copy-status` header from syncCopyFromURL.
- Fixed continuation token not work correctly when blob names are only number

Table:

- Added test for URI path parser and updated regex to allow for non standard dev store account names.
- Corrected serialization of errors during Entity Group Transactions.
- Corrected entity tests using invalid eTag formats.
- Added support for PATCH Verb in Table Batch Operations / Entity Group Transactions.
- Added /@Element to the odata.metadata response.
- Allowed use of empty string for partitionKey and rowKey on InsertEntity.

## 2021.6 Version 3.13.1

Blob:

- Fixed list containers, get service properties or account properties API failure, when request Uri has a suffix '/' after account name.
- Fixed get system container failure.

## 2021.6 Version 3.13.0

General:

- Bump up Azure Storage service API version to 2020-08-04.
- Updated typescript to 4.2.4.

Blob:

- Added check for invalid container name.

Table:

- Added check for invalid etag format.
- Added tests for invalid etag format.
- Corrected code to support typescript 4.2.4 update.
- Supported Table Service in Visual Studio Code extension.
- Fix an issue that query for Long Int fail in Metadata layer.
- Fix an issue of axios dependency.
- Added check for invalid table name.
- Improved handling of empty strings and strings with multiple spaces for query filters.

## 2021.4 Version 3.12.0

Table:

- Preview of Table Service in npm package and docker image. (Visual Studio Code extension doesn't support Table Service in this release)
- Allow empty RowKey in an entity.
- Fix etag format to be aligned with Azure server.
- Fix delet none exist table error code and error message, to be aligned with Azure server.
- Convert entity properties with type "Edm.DateTime" to UTC time, to be aligned with Azure server.
- Support Batch API.
- Allow complex RowKey and PartitionKey in batch API.
- Add support for replaying requests logged in debug logging.

## 2021.2 Version 3.11.0

- Bump up Azure Storage service API version to 2020-06-12.

Blob:

- Fix an issue that result of blobs enumeration cannot be parsed by Azure SDK for Go.
- Fix an issue that set tier to leased blob not work properly.
- Skip Content-Length check for Append Block if the `--loose` flag is set.
- BlockBlob_StageBlock now checks for Content-MD5 integrity, and will fail if this check does not pass.

## 2020.12 Version 3.10.0

- Bump up Azure Storage service API version to 2020-04-08.
- Add missing Azure Storage service API version 2019-10-10.

Blob:

- Fix an issue that Blob Lease properties are lost when overwrite an existing blob.
- Fix an issue that snapshot time is omitted in get block list.
- Fix an issue that no error throw when clear pages, get page ranges and upload pages with invalid page range.

## 2020.11 Version 3.11.0-table-alpha.1

- First Alpha version of Azurite V3 Table.

## 2020.10 Version 3.9.0

- Bump up Azure Storage service API version to 2020-02-10.
- Update Azurite and Azurite tests to reference Azure Storage SDK v12.
- Add handling of SIGTERM to gracefully stop the docker container.

Blob:

- Add support for async copy blobs across storage accounts within the same Azurite instance.
- Add support for async copy blobs on sql metadata store.
- Add support for blob syncCopyFromURL within same Azurite instance on loki metadata store.
- Allow mixed case characters for blob metadata prefix.
- Fix SqlBlobMetadataStore.getBlockList, to make it fail for non-existent blobs.

## 2020.07 Version 3.8.0

- Bump up Azure Storage service API version to 2019-12-12.
- Support skip request API version check by Azurite configuration parameter `--skipApiVersionCheck`.
- Fixed an issue that list blobs doesn't honor uncommitted include option.
- Updated docker base image to lts-alpine.
- Removed testing certs from docker image.

## 2020.04 Version 3.7.0

- Supported HTTPS endpoint. Specific parameter `azurite --cert server.cert --key server.key` to enable HTTPS mode.
- Supported basic level of OAuth autentication. Specific parameter `azurite --oauth basic` to enable OAuth autentication.

Blob:

- Supported append blob.
- Fixed a bug that stageBlock retry will remove existing block in Loki based implementation.

## 2020.03 Version 3.6.0

- Supported conditional headers.
- Compatible with upper case or lower case of x-ms-sequence-number-action values.
- Fixed issue that x-ms-blob-sequence-number of 0 should be returned for HEAD requests on Page blob.
- Uploading blocks with different lengths of IDs to the same blob will fail.
- Check if block blob exists should fail if blocks are all uncommitted.
- Case sensitive with metadata keys.

## 2020.02 Version 3.5.0

- Bump up Azure Storage service API version to 2019-07-07.
- Added description to clean up Azurite.
- Response for HEAD request will not return body and content-type.

Blob:

- Change the etag format to align with Azure Server behavior.
- Added missing last-modified header for get blob metadata request.

## 2019.12 Version 3.4.0

- Return the list of containers will be in sorted order.
- Fixed a bug that get/download blob snapshot fails.
- Check input request "x-ms-version" Header, only valid version are allowed.
- Fixed a race condition that GC will delete active write extents.
- Force flush data into disk before data upload request returns.
- [Breaking] By default Azurite will block requests with unsupported headers or parameters which may impact data integrity.
  - Skip this by switching to loose mode by Azurite configuration parameter `--loose`.

Blob:

- [Breaking] Azurite updates underline metadata schema which does not compatible with previous versions.
  - This version cannot guarantee compatible with persisted database models file by previous version. Remove previous metadata file and restart Azurite in case any errors.
- List blocks will filter the returned block list with input BlockListingFilter.
- Added support for CORS.
- AllowedHeaders and ExposedHeaders are optional now when setting CORS.
- Added support to create block blob with empty block list.
- Stage block cannot have blockID longer than 64.
- Fix the issue that Copy Blob will overwrite the destination blob Lease status.
- Fix the issue that Change Lease fail when blob lease id only matches the input ProposedLeaseId.
- Fix the issue that UploadPage, ClearPage will fail on leased Page blob, even input correct lease id.
- Update some lease error codes to align with Azure Storage.
- Fixed a bug that set blob tier doesn't work with account SAS.
- Fixed a bug that Azurite Blob service cannot start in Mac as Visual Studio Extension.
- Fixed a bug that persistency location cannot be customized through -l parameter.
- Fixed a bug that GC will remove uncommitted blocks.
- Fixed a bug that download page blob doesn't return content range header.
- Fixed a bug that uncommitted block blob invalid length.
- Fixed a bug that SetHTTPHeaders, SetMetadata won't update blob etag.
- Remove double quotation marks from list blob request returned blob etag, to align with Azure Server behavior.
- Fixed a bug that BlobTierInferred not change to false after SetBlobTier.
- Blocked set tier for page blob which requires premium storage account where Azurite provides standard storage account.
- GetPageRangesDiff API (incremental snapshot) now returns NotImplementedError.
- Fixed a bug that listing containers won't honor prefix with marker when using external metadata database.

Queue:

- AllowedHeaders and ExposedHeaders are optional now when setting CORS.
- Fix Put message fail with max messagettl.
- Updated message size calculation when checking 64KB limitation.

## 2019.11 Version 3.3.0-preview

- Azurite now supports customized account names and keys by environment variable `AZURITE_ACCOUNTS`.
- Improved logging for underlayer operations, such as persistency data read and write operations.
- Handled race condition of GC when sometimes newly created extents will be removed.
- Fixed a bug when uploading blob will fail when md5 header is empty string.
- Fixed a bug when sometimes list containers or blobs doesn't have proper lease status.
- [Breaking] This version cannot guarantee compatible with persisted database models in Azurite workspace used by previous version. Clean Azurite workspace folder and restart Azurite in case any errors. Notice that, data will be lost after cleaning Azurite workspace folder.

Blob:

- Fixed a bug that snapshot blob doesn't honor metadata options.
- Force alphabetical order for list blob results.
- Updated Azure Storage API version to 2019-02-02, and added following new features:
  - Supports new SAS format with blob snapshot.
  - Responses now includes x-ms-client-request-id when client request ID provided in request.
  - Copy Blob and Set Blob Tier APIs support the x-ms-rehydrate-priority.
- Improved container & blob lease implementation.
- Provided SQL based blob metadata store implementation.
- Added GC support for blob SQL metadata store.

Queue:

- Responses now includes x-ms-client-request-id when request provided client request ID.

## 2019.08 Version 3.2.0-preview

- Updated repository link to https to compatible with Visual Studio Code.

Blob:

- Fix listblobs order when filtering by prefix.

Queue:

- Added Azure Storage Queue Service features (API version: 2019-02-02).
- Decoupled persistence layer into service metadata storage and extent file storage.
- Supported Cors and Preflight in Queue service.

## 2019.06 Version 3.1.2-preview

- Integrated Azurite with Visual Studio Code as an extension.
- Added Visual Studio Code extension usage guidelines.
- Added Dockerfile and usage descriptions.
- Fixed an authentication issue when copy blob to override an existing blob with SAS.
- Return 404 for copy blob operation when source blob doesn't exist.
- Fixed an issue that metadata doesn't get copied when copy blob.
- Fixed GetBlockBlob missing Content-Range header

## 2019.05 Version 3.0.0-preview

- Initial Release of Azurite V3.<|MERGE_RESOLUTION|>--- conflicted
+++ resolved
@@ -9,11 +9,8 @@
 - Fix empty partition key and row key handling in batch write operations.
 - Fix batch reponse for Go SDK, includes additional CRLF on closure of changesetresponse section.
 - Removes query strings from Location and DataServiceId batch response headers.
-<<<<<<< HEAD
 - Adds more granularity and precision to etags.
-=======
 - Adds checks for invalid characters in partition and row keys.
->>>>>>> 57cd187a
 - Rejects entities with string props longer than 32K chars.
 - Adds check for body length greater than 4MB.
 
