# Changelog

> Note. This file includes changes after 3.0.0-preview. For legacy Azurite changes, please goto GitHub [releases](https://github.com/Azure/Azurite/releases).

## Upcoming Release

## 2023.06 Version 3.24.0

General:

- Bump up service API version to 2023-01-03

Blob:

- Fixed issue of: blob batch subresponse is slightly different from the on from Azure serivce, which causes exception in CPP SDK.
- Fixed issue of: setMetadata API allows invalid metadata name with hyphen.
- Supported rest API GetBlobTag, SetBlobTag.
- Supported set Blob Tags in upload blob, copy blob.
- Supported get Blob Tags (count) in download blob, get blob properties, list blobs.
- Added support for large append blob with bumping block size limitation to 100MB.

Table:

- Fixed issue with headers length when deserializing batch deletes.
- Fixed issues with the use of backticks in string query predicates.
<<<<<<< HEAD
- Fixed issue of : entities with empty fields were not being correctly queried and were being included in queries whey should not have
=======
- Replaced the query filter implementation with a custom interpreter which mitigates the risk of JS-query injection.
>>>>>>> d0f4e8ee

## 2023.03 Version 3.23.0

General:

- Return 404 StatusCode when Storage account not exist
- Migrated tslint to eslint.
- Typescript upgraded from 4.2.4 to 4.9.5.
- Migrated test pipeline from Node.js 10/12 to Node.js 14/16/18.
- Bump up service API version to 2022-11-02

Blob:

- Fixed issue for user delegation key when uploading a blob from a container SAS
- Upgraded swagger spec to API version 2021-10-04.

Table:

- Fixed issue for querying on identifiers starting with underscore.
- Corrected query parsing logic for single boolean terms.
- Fixed issue for querying GUIDs using operators other than eq and ne
- GUID queries only support persistent storage on legacy (string) format GUIDs for eq and ne operators, other operators will only evaluate newly stored entities.
- Fixed issue with boolean values not being recognized in query if using different cased characters.

Queue:

- Fixed issue that queue service SAS without start time not work.

## 2023.02 Version 3.22.0

General:

- Bump up service API version to 2021-12-02

Table:

- Fixed issue that True/False in table query will fail the request.
- Fixed an issue: it cannot return result correctly when querying for a table entity with filters including some special characters.
- Fixed issue with decoding URIs from batch request submitted by old Azure Storage SDK.

## 2023.01 Version 3.21.0

General:

- Fixed shared key authentication failure when request uri contains "+"
- Stop accepting new connections and closes existing, idle connections (including keep-alives) without killing requests that are in-flight.

Blob:

- Support Copy Blob From URL API when use different source and destination account (in same Azurite instance).
- Support use of wildcard character to allow all subdomains of a given domain to make requests via CORS
- Add support for user delegation key.

Table:

- Added exit parameter to tests so they don't hang.
- Fixed request not fail on creating an entity without specifying a property value of type DateTimeOffset
- Fixes issues using and querying GUID types.
- Removes odata Timestamp type from entities when accept is set to minimalmetadata.
- Ensures no entities are returned when queries use $top=0.
- Fixes issues querying for binary values.
- Implements new query parsing logic.

## 2022.10 Version 3.20.1

General:

- Bump package version.

## 2022.10 Version 3.20.0

General:

- Make emulator start commands async so that they can be awaited by clients.

Blob:

- Add support for blob batch operation.

Table:

- TimeStamp and Etag use the same high precision value as source.

## 2022.09 Version 3.19.0

General:

- Bump up service API version to 2021-10-04
- Added support for docker image on arm64 architecture.
- Updated Readme by adding account key must be base64 encoded string.

Table:

- Correctly responds with status 202 on merge with non-existent entity.
- Properly differentiate between upsert and update in batch merge and replace.
- Added additional tests via raw REST tests.
- Correctly deletes a table that is a substring of another table.
- Adds Sample Go App to check that Batch responses work for Go SDK.
- Removes extra CRLFs from all serialized Batch responses, adds missing CRLF after Etag header.

## 2022.06 Version 3.18.0

General:

- Bump up service API version to 2021-08-06
- Modified the error messge for invalid API version to make it more actionable.

Blob:

- Fixed issue that startCopyFromURL and copyFromURL API not fail, when request container if-none-match="\*" and dest blob already exist.

Table:

- Reject table batch request bodies exceeding 4MB.
- Fix binary table property validation to be 64K bytes not 32K characters.
- Does not error when table created is a substring of another table.
- Correctly responds with status 404 on patch with non-existant entity.
- Fix pagination when no rowkey in continuation token

## 2022.04 Version 3.17.1

Table:

- Removes commas from RegEx checking key validity.
- Updated property check to handle null property and added regression test.

## 2022.04 Version 3.17.0

General:

- Bump up service API version to 2021-06-08
- Fixed SAS validation failure for version 2020-12-06 and later

Table:

- Fixed empty partition key and row key handling in batch write operations.
- Fixed batch reponse for Go SDK, includes additional CRLF on closure of changesetresponse section.
- Removed query strings from Location and DataServiceId batch response headers.
- Modified the deserialization of batch request for case that a raw / not url encoded % is present in the body.
- Added additional tests and checks for table names on creation.
- Added more granularity and precision to etags.
- Added checks for invalid characters in partition and row keys.
- Rejects entities with string props longer than 32K chars.
- Added check for body length greater than 4MB.

## 2022.02 Version 3.16.0

General:

- Bump up service API version to 2021-04-10
- Ensure the storage location exists, and allow relative paths in the VSCode extension settings that are resolved based on the workspace folder.
- Update Azure CI to use latest image of windows due to deprecation of `vs2017-win2016` image

Blob:

- Fixed issue that startCopyFromURL and copyFromURL API not respect `--disableProductStyleUrl` parameter in parse source Uri.

Queue:

- Fixed issue that queue list result is not in alphabetical order.
- Fixed class name of QueueSASAuthenticator mistakenly named BlobSASAuthenticator.

Table:

- Fixed issues with deleting entities using empty string for RowKey.
- Fixed HTTP 500 causes by continuation token containing non-ASCII. Values are now encoded with base64.
- Fixed a table sas test case failure.
- Added support for batch transaction rollback on error in batch.
- Fixes issues with Whitespacing in Table Queries
- Fixes issue with Edm Type Validation
- Fixes issue when trying to add entity with Boolean or Int32
- Failed table transaction correctly returns 409 Status code
- Refactors tests for Table APIs
- Adds several tests for Table APIs
- Fixes issues for upsert and merge with etag matching
- Allow any valid weak etag even though we know it will fail with a 412
- Added check for table query validity

## 2021.12 Version 3.15.0

General:

- Bump up service API version to 2021-02-12
- Fixed access to secondary location with IP style Uri from JS/.net SDK failure.
- Fixed an issue in Visual Studio Code extension, by changing the Location with relative path, from base on Visual Studio Code installation path, to base on the current opened workspace folder.

Blob:

- Fixed start copy blob fail with `x-ms-access-tier` header and from Archive blob in same account.

## 2021.10 Version 3.14.3

General:

- Added new parameter `--disableProductStyleUrl`, to force parsing storage account from request Uri path, instead of from request Uri host.
- Restored ability to connect to host.docker.internal.

Blob:

- Fixed list blob API "include" query parameter not work when not lower case, by make it case insensitive.
- Supported list container/blob with "include" query parameter as empty string.
- Added more allowed value to list blob request "include" query parameter:'tags', 'versions', 'deletedwithversions', 'immutabilitypolicy', 'legalhold', 'permissions'.
- Added more allowed value to list container request "include" query parameter: 'deleted'.
- Raised 416 when start range is bigger than blob length.
- Fixed issue that duplicated decode rscd, rsce, rscl and rsct of SAS token in input request Uri.

Queue:

- Fixed issue that expired message still can be get, peek, update, delete.

Table:

- Supported basic level of OAuth autentication on Table service.
- Removed extra CRLF from batch transaction response which caused issues for Microsoft.Azure.Cosmos.Table NuGet package.

Table:

- Fixed issue with incorrect results returned when using boolean values in query.
- Fixed issue with incorrect results returned with whitespacing and parens with int64 values in query.

## 2021.9 Version 3.14.2

Blob:

- Supported rscc, rscd, rsce, rscl, rsct query parameters in SAS tokens.
- Fixed Blob_Download API by adding header `x-ms-creation-time` in responds.

Table:

- Added getServiceProperties response.
- Added setServiceProperties response.
- Fixed paged queries across partitions.

## 2021.7 Version 3.14.1

General:

- Added support for generating standalone azurite.exe.

Table:

- Correctly returning the results of paginated queries.
- Added filter support for Query Tables operation.
- Corrected tokenization of queries in table storage.

## 2021.7 Version 3.14.0

General:

- Bump up service API version to 2020-10-02
- Added an example for run Azurite with https in docker in Readme

Blob:

- Fixed SAS-token validation for requests with Content-Encoding/Content-Language headers.
- Return `x-ms-copy-status` header from syncCopyFromURL.
- Fixed continuation token not work correctly when blob names are only number

Table:

- Added test for URI path parser and updated regex to allow for non standard dev store account names.
- Corrected serialization of errors during Entity Group Transactions.
- Corrected entity tests using invalid eTag formats.
- Added support for PATCH Verb in Table Batch Operations / Entity Group Transactions.
- Added /@Element to the odata.metadata response.
- Allowed use of empty string for partitionKey and rowKey on InsertEntity.

## 2021.6 Version 3.13.1

Blob:

- Fixed list containers, get service properties or account properties API failure, when request Uri has a suffix '/' after account name.
- Fixed get system container failure.

## 2021.6 Version 3.13.0

General:

- Bump up Azure Storage service API version to 2020-08-04.
- Updated typescript to 4.2.4.

Blob:

- Added check for invalid container name.

Table:

- Added check for invalid etag format.
- Added tests for invalid etag format.
- Corrected code to support typescript 4.2.4 update.
- Supported Table Service in Visual Studio Code extension.
- Fix an issue that query for Long Int fail in Metadata layer.
- Fix an issue of axios dependency.
- Added check for invalid table name.
- Improved handling of empty strings and strings with multiple spaces for query filters.

## 2021.4 Version 3.12.0

Table:

- Preview of Table Service in npm package and docker image. (Visual Studio Code extension doesn't support Table Service in this release)
- Allow empty RowKey in an entity.
- Fix etag format to be aligned with Azure server.
- Fix delet none exist table error code and error message, to be aligned with Azure server.
- Convert entity properties with type "Edm.DateTime" to UTC time, to be aligned with Azure server.
- Support Batch API.
- Allow complex RowKey and PartitionKey in batch API.
- Add support for replaying requests logged in debug logging.

## 2021.2 Version 3.11.0

- Bump up Azure Storage service API version to 2020-06-12.

Blob:

- Fix an issue that result of blobs enumeration cannot be parsed by Azure SDK for Go.
- Fix an issue that set tier to leased blob not work properly.
- Skip Content-Length check for Append Block if the `--loose` flag is set.
- BlockBlob_StageBlock now checks for Content-MD5 integrity, and will fail if this check does not pass.

## 2020.12 Version 3.10.0

- Bump up Azure Storage service API version to 2020-04-08.
- Add missing Azure Storage service API version 2019-10-10.

Blob:

- Fix an issue that Blob Lease properties are lost when overwrite an existing blob.
- Fix an issue that snapshot time is omitted in get block list.
- Fix an issue that no error throw when clear pages, get page ranges and upload pages with invalid page range.

## 2020.11 Version 3.11.0-table-alpha.1

- First Alpha version of Azurite V3 Table.

## 2020.10 Version 3.9.0

- Bump up Azure Storage service API version to 2020-02-10.
- Update Azurite and Azurite tests to reference Azure Storage SDK v12.
- Add handling of SIGTERM to gracefully stop the docker container.

Blob:

- Add support for async copy blobs across storage accounts within the same Azurite instance.
- Add support for async copy blobs on sql metadata store.
- Add support for blob syncCopyFromURL within same Azurite instance on loki metadata store.
- Allow mixed case characters for blob metadata prefix.
- Fix SqlBlobMetadataStore.getBlockList, to make it fail for non-existent blobs.

## 2020.07 Version 3.8.0

- Bump up Azure Storage service API version to 2019-12-12.
- Support skip request API version check by Azurite configuration parameter `--skipApiVersionCheck`.
- Fixed an issue that list blobs doesn't honor uncommitted include option.
- Updated docker base image to lts-alpine.
- Removed testing certs from docker image.

## 2020.04 Version 3.7.0

- Supported HTTPS endpoint. Specific parameter `azurite --cert server.cert --key server.key` to enable HTTPS mode.
- Supported basic level of OAuth autentication. Specific parameter `azurite --oauth basic` to enable OAuth autentication.

Blob:

- Supported append blob.
- Fixed a bug that stageBlock retry will remove existing block in Loki based implementation.

## 2020.03 Version 3.6.0

- Supported conditional headers.
- Compatible with upper case or lower case of x-ms-sequence-number-action values.
- Fixed issue that x-ms-blob-sequence-number of 0 should be returned for HEAD requests on Page blob.
- Uploading blocks with different lengths of IDs to the same blob will fail.
- Check if block blob exists should fail if blocks are all uncommitted.
- Case sensitive with metadata keys.

## 2020.02 Version 3.5.0

- Bump up Azure Storage service API version to 2019-07-07.
- Added description to clean up Azurite.
- Response for HEAD request will not return body and content-type.

Blob:

- Change the etag format to align with Azure Server behavior.
- Added missing last-modified header for get blob metadata request.

## 2019.12 Version 3.4.0

- Return the list of containers will be in sorted order.
- Fixed a bug that get/download blob snapshot fails.
- Check input request "x-ms-version" Header, only valid version are allowed.
- Fixed a race condition that GC will delete active write extents.
- Force flush data into disk before data upload request returns.
- [Breaking] By default Azurite will block requests with unsupported headers or parameters which may impact data integrity.
  - Skip this by switching to loose mode by Azurite configuration parameter `--loose`.

Blob:

- [Breaking] Azurite updates underline metadata schema which does not compatible with previous versions.
  - This version cannot guarantee compatible with persisted database models file by previous version. Remove previous metadata file and restart Azurite in case any errors.
- List blocks will filter the returned block list with input BlockListingFilter.
- Added support for CORS.
- AllowedHeaders and ExposedHeaders are optional now when setting CORS.
- Added support to create block blob with empty block list.
- Stage block cannot have blockID longer than 64.
- Fix the issue that Copy Blob will overwrite the destination blob Lease status.
- Fix the issue that Change Lease fail when blob lease id only matches the input ProposedLeaseId.
- Fix the issue that UploadPage, ClearPage will fail on leased Page blob, even input correct lease id.
- Update some lease error codes to align with Azure Storage.
- Fixed a bug that set blob tier doesn't work with account SAS.
- Fixed a bug that Azurite Blob service cannot start in Mac as Visual Studio Extension.
- Fixed a bug that persistency location cannot be customized through -l parameter.
- Fixed a bug that GC will remove uncommitted blocks.
- Fixed a bug that download page blob doesn't return content range header.
- Fixed a bug that uncommitted block blob invalid length.
- Fixed a bug that SetHTTPHeaders, SetMetadata won't update blob etag.
- Remove double quotation marks from list blob request returned blob etag, to align with Azure Server behavior.
- Fixed a bug that BlobTierInferred not change to false after SetBlobTier.
- Blocked set tier for page blob which requires premium storage account where Azurite provides standard storage account.
- GetPageRangesDiff API (incremental snapshot) now returns NotImplementedError.
- Fixed a bug that listing containers won't honor prefix with marker when using external metadata database.

Queue:

- AllowedHeaders and ExposedHeaders are optional now when setting CORS.
- Fix Put message fail with max messagettl.
- Updated message size calculation when checking 64KB limitation.

## 2019.11 Version 3.3.0-preview

- Azurite now supports customized account names and keys by environment variable `AZURITE_ACCOUNTS`.
- Improved logging for underlayer operations, such as persistency data read and write operations.
- Handled race condition of GC when sometimes newly created extents will be removed.
- Fixed a bug when uploading blob will fail when md5 header is empty string.
- Fixed a bug when sometimes list containers or blobs doesn't have proper lease status.
- [Breaking] This version cannot guarantee compatible with persisted database models in Azurite workspace used by previous version. Clean Azurite workspace folder and restart Azurite in case any errors. Notice that, data will be lost after cleaning Azurite workspace folder.

Blob:

- Fixed a bug that snapshot blob doesn't honor metadata options.
- Force alphabetical order for list blob results.
- Updated Azure Storage API version to 2019-02-02, and added following new features:
  - Supports new SAS format with blob snapshot.
  - Responses now includes x-ms-client-request-id when client request ID provided in request.
  - Copy Blob and Set Blob Tier APIs support the x-ms-rehydrate-priority.
- Improved container & blob lease implementation.
- Provided SQL based blob metadata store implementation.
- Added GC support for blob SQL metadata store.

Queue:

- Responses now includes x-ms-client-request-id when request provided client request ID.

## 2019.08 Version 3.2.0-preview

- Updated repository link to https to compatible with Visual Studio Code.

Blob:

- Fix listblobs order when filtering by prefix.

Queue:

- Added Azure Storage Queue Service features (API version: 2019-02-02).
- Decoupled persistence layer into service metadata storage and extent file storage.
- Supported Cors and Preflight in Queue service.

## 2019.06 Version 3.1.2-preview

- Integrated Azurite with Visual Studio Code as an extension.
- Added Visual Studio Code extension usage guidelines.
- Added Dockerfile and usage descriptions.
- Fixed an authentication issue when copy blob to override an existing blob with SAS.
- Return 404 for copy blob operation when source blob doesn't exist.
- Fixed an issue that metadata doesn't get copied when copy blob.
- Fixed GetBlockBlob missing Content-Range header

## 2019.05 Version 3.0.0-preview

- Initial Release of Azurite V3.<|MERGE_RESOLUTION|>--- conflicted
+++ resolved
@@ -23,11 +23,9 @@
 
 - Fixed issue with headers length when deserializing batch deletes.
 - Fixed issues with the use of backticks in string query predicates.
-<<<<<<< HEAD
-- Fixed issue of : entities with empty fields were not being correctly queried and were being included in queries whey should not have
-=======
 - Replaced the query filter implementation with a custom interpreter which mitigates the risk of JS-query injection.
->>>>>>> d0f4e8ee
+- Fixed issue of entities with empty fields not being correctly queried as they were being included in queries whey should not have when checking != ""
+
 
 ## 2023.03 Version 3.23.0
 
