# Changelog

> Note. This file includes changes after 3.0.0-preview. For legacy Azurite changes, please goto GitHub [releases](https://github.com/Azure/Azurite/releases).

## Upcoming Release

General:

- Ensure the storage location exists, and allow relative paths in the VSCode extension settings that are resolved based on the workspace folder.

## 2021.10 Version 3.15.0

General:

- Bump up service API version to 2021-02-12
- Fixed access to secondary location with IP style Uri from JS/.net SDK failure.
- Fixed an issue in Visual Studio Code extension, by changing the Location with relative path, from base on Visual Studio Code installation path, to base on the current opened workspace folder.

Blob:

- Fixed start copy blob fail with `x-ms-access-tier` header and from Archive blob in same account.

Table:

- Fixes issues with deleting entities using empty string for RowKey.
<<<<<<< HEAD
=======
- Fixes HTTP 500 causes by continuation token containing non-ASCII. Values are now encoded with base64.
>>>>>>> d8e0b4a9

## 2021.10 Version 3.14.3

General:

- Added new parameter `--disableProductStyleUrl`, to force parsing storage account from request Uri path, instead of from request Uri host.
- Restored ability to connect to host.docker.internal.

Blob:

- Fixed list blob API "include" query parameter not work when not lower case, by make it case insensitive.
- Supported list container/blob with "include" query parameter as empty string.
- Added more allowed value to list blob request "include" query parameter:'tags', 'versions', 'deletedwithversions', 'immutabilitypolicy', 'legalhold', 'permissions'.
- Added more allowed value to list container request "include" query parameter: 'deleted'.
- Raised 416 when start range is bigger than blob length.
- Fixed issue that duplicated decode rscd, rsce, rscl and rsct of SAS token in input request Uri.

Queue:

- Fixed issue that expired message still can be get, peek, update, delete.

Table:

- Supported basic level of OAuth autentication on Table service.
- Removed extra CRLF from batch transaction response which caused issues for Microsoft.Azure.Cosmos.Table NuGet package.

Table:

- Fixed issue with incorrect results returned when using boolean values in query.
- Fixed issue with incorrect results returned with whitespacing and parens with int64 values in query.

## 2021.9 Version 3.14.2

Blob:

- Supported rscc, rscd, rsce, rscl, rsct query parameters in SAS tokens.
- Fixed Blob_Download API by adding header `x-ms-creation-time` in responds.

Table:

- Added getServiceProperties response.
- Added setServiceProperties response.
- Fixed paged queries across partitions.

## 2021.7 Version 3.14.1

General:

- Added support for generating standalone azurite.exe.

Table:

- Correctly returning the results of paginated queries.
- Added filter support for Query Tables operation.
- Corrected tokenization of queries in table storage.

## 2021.7 Version 3.14.0

General:

- Bump up service API version to 2020-10-02
- Added an example for run Azurite with https in docker in Readme

Blob:

- Fixed SAS-token validation for requests with Content-Encoding/Content-Language headers.
- Return `x-ms-copy-status` header from syncCopyFromURL.
- Fixed continuation token not work correctly when blob names are only number

Table:

- Added test for URI path parser and updated regex to allow for non standard dev store account names.
- Corrected serialization of errors during Entity Group Transactions.
- Corrected entity tests using invalid eTag formats.
- Added support for PATCH Verb in Table Batch Operations / Entity Group Transactions.
- Added /@Element to the odata.metadata response.
- Allowed use of empty string for partitionKey and rowKey on InsertEntity.

## 2021.6 Version 3.13.1

Blob:

- Fixed list containers, get service properties or account properties API failure, when request Uri has a suffix '/' after account name.
- Fixed get system container failure.

## 2021.6 Version 3.13.0

General:

- Bump up Azure Storage service API version to 2020-08-04.
- Updated typescript to 4.2.4.

Blob:

- Added check for invalid container name.

Table:

- Added check for invalid etag format.
- Added tests for invalid etag format.
- Corrected code to support typescript 4.2.4 update.
- Supported Table Service in Visual Studio Code extension.
- Fix an issue that query for Long Int fail in Metadata layer.
- Fix an issue of axios dependency.
- Added check for invalid table name.
- Improved handling of empty strings and strings with multiple spaces for query filters.

## 2021.4 Version 3.12.0

Table:

- Preview of Table Service in npm package and docker image. (Visual Studio Code extension doesn't support Table Service in this release)
- Allow empty RowKey in an entity.
- Fix etag format to be aligned with Azure server.
- Fix delet none exist table error code and error message, to be aligned with Azure server.
- Convert entity properties with type "Edm.DateTime" to UTC time, to be aligned with Azure server.
- Support Batch API.
- Allow complex RowKey and PartitionKey in batch API.
- Add support for replaying requests logged in debug logging.

## 2021.2 Version 3.11.0

- Bump up Azure Storage service API version to 2020-06-12.

Blob:

- Fix an issue that result of blobs enumeration cannot be parsed by Azure SDK for Go.
- Fix an issue that set tier to leased blob not work properly.
- Skip Content-Length check for Append Block if the `--loose` flag is set.
- BlockBlob_StageBlock now checks for Content-MD5 integrity, and will fail if this check does not pass.

## 2020.12 Version 3.10.0

- Bump up Azure Storage service API version to 2020-04-08.
- Add missing Azure Storage service API version 2019-10-10.

Blob:

- Fix an issue that Blob Lease properties are lost when overwrite an existing blob.
- Fix an issue that snapshot time is omitted in get block list.
- Fix an issue that no error throw when clear pages, get page ranges and upload pages with invalid page range.

## 2020.11 Version 3.11.0-table-alpha.1

- First Alpha version of Azurite V3 Table.

## 2020.10 Version 3.9.0

- Bump up Azure Storage service API version to 2020-02-10.
- Update Azurite and Azurite tests to reference Azure Storage SDK v12.
- Add handling of SIGTERM to gracefully stop the docker container.

Blob:

- Add support for async copy blobs across storage accounts within the same Azurite instance.
- Add support for async copy blobs on sql metadata store.
- Add support for blob syncCopyFromURL within same Azurite instance on loki metadata store.
- Allow mixed case characters for blob metadata prefix.
- Fix SqlBlobMetadataStore.getBlockList, to make it fail for non-existent blobs.

## 2020.07 Version 3.8.0

- Bump up Azure Storage service API version to 2019-12-12.
- Support skip request API version check by Azurite configuration parameter `--skipApiVersionCheck`.
- Fixed an issue that list blobs doesn't honor uncommitted include option.
- Updated docker base image to lts-alpine.
- Removed testing certs from docker image.

## 2020.04 Version 3.7.0

- Supported HTTPS endpoint. Specific parameter `azurite --cert server.cert --key server.key` to enable HTTPS mode.
- Supported basic level of OAuth autentication. Specific parameter `azurite --oauth basic` to enable OAuth autentication.

Blob:

- Supported append blob.
- Fixed a bug that stageBlock retry will remove existing block in Loki based implementation.

## 2020.03 Version 3.6.0

- Supported conditional headers.
- Compatible with upper case or lower case of x-ms-sequence-number-action values.
- Fixed issue that x-ms-blob-sequence-number of 0 should be returned for HEAD requests on Page blob.
- Uploading blocks with different lengths of IDs to the same blob will fail.
- Check if block blob exists should fail if blocks are all uncommitted.
- Case sensitive with metadata keys.

## 2020.02 Version 3.5.0

- Bump up Azure Storage service API version to 2019-07-07.
- Added description to clean up Azurite.
- Response for HEAD request will not return body and content-type.

Blob:

- Change the etag format to align with Azure Server behavior.
- Added missing last-modified header for get blob metadata request.

## 2019.12 Version 3.4.0

- Return the list of containers will be in sorted order.
- Fixed a bug that get/download blob snapshot fails.
- Check input request "x-ms-version" Header, only valid version are allowed.
- Fixed a race condition that GC will delete active write extents.
- Force flush data into disk before data upload request returns.
- [Breaking] By default Azurite will block requests with unsupported headers or parameters which may impact data integrity.
  - Skip this by switching to loose mode by Azurite configuration parameter `--loose`.

Blob:

- [Breaking] Azurite updates underline metadata schema which does not compatible with previous versions.
  - This version cannot guarantee compatible with persisted database models file by previous version. Remove previous metadata file and restart Azurite in case any errors.
- List blocks will filter the returned block list with input BlockListingFilter.
- Added support for CORS.
- AllowedHeaders and ExposedHeaders are optional now when setting CORS.
- Added support to create block blob with empty block list.
- Stage block cannot have blockID longer than 64.
- Fix the issue that Copy Blob will overwrite the destination blob Lease status.
- Fix the issue that Change Lease fail when blob lease id only matches the input ProposedLeaseId.
- Fix the issue that UploadPage, ClearPage will fail on leased Page blob, even input correct lease id.
- Update some lease error codes to align with Azure Storage.
- Fixed a bug that set blob tier doesn't work with account SAS.
- Fixed a bug that Azurite Blob service cannot start in Mac as Visual Studio Extension.
- Fixed a bug that persistency location cannot be customized through -l parameter.
- Fixed a bug that GC will remove uncommitted blocks.
- Fixed a bug that download page blob doesn't return content range header.
- Fixed a bug that uncommitted block blob invalid length.
- Fixed a bug that SetHTTPHeaders, SetMetadata won't update blob etag.
- Remove double quotation marks from list blob request returned blob etag, to align with Azure Server behavior.
- Fixed a bug that BlobTierInferred not change to false after SetBlobTier.
- Blocked set tier for page blob which requires premium storage account where Azurite provides standard storage account.
- GetPageRangesDiff API (incremental snapshot) now returns NotImplementedError.
- Fixed a bug that listing containers won't honor prefix with marker when using external metadata database.

Queue:

- AllowedHeaders and ExposedHeaders are optional now when setting CORS.
- Fix Put message fail with max messagettl.
- Updated message size calculation when checking 64KB limitation.

## 2019.11 Version 3.3.0-preview

- Azurite now supports customized account names and keys by environment variable `AZURITE_ACCOUNTS`.
- Improved logging for underlayer operations, such as persistency data read and write operations.
- Handled race condition of GC when sometimes newly created extents will be removed.
- Fixed a bug when uploading blob will fail when md5 header is empty string.
- Fixed a bug when sometimes list containers or blobs doesn't have proper lease status.
- [Breaking] This version cannot guarantee compatible with persisted database models in Azurite workspace used by previous version. Clean Azurite workspace folder and restart Azurite in case any errors. Notice that, data will be lost after cleaning Azurite workspace folder.

Blob:

- Fixed a bug that snapshot blob doesn't honor metadata options.
- Force alphabetical order for list blob results.
- Updated Azure Storage API version to 2019-02-02, and added following new features:
  - Supports new SAS format with blob snapshot.
  - Responses now includes x-ms-client-request-id when client request ID provided in request.
  - Copy Blob and Set Blob Tier APIs support the x-ms-rehydrate-priority.
- Improved container & blob lease implementation.
- Provided SQL based blob metadata store implementation.
- Added GC support for blob SQL metadata store.

Queue:

- Responses now includes x-ms-client-request-id when request provided client request ID.

## 2019.08 Version 3.2.0-preview

- Updated repository link to https to compatible with Visual Studio Code.

Blob:

- Fix listblobs order when filtering by prefix.

Queue:

- Added Azure Storage Queue Service features (API version: 2019-02-02).
- Decoupled persistence layer into service metadata storage and extent file storage.
- Supported Cors and Preflight in Queue service.

## 2019.06 Version 3.1.2-preview

- Integrated Azurite with Visual Studio Code as an extension.
- Added Visual Studio Code extension usage guidelines.
- Added Dockerfile and usage descriptions.
- Fixed an authentication issue when copy blob to override an existing blob with SAS.
- Return 404 for copy blob operation when source blob doesn't exist.
- Fixed an issue that metadata doesn't get copied when copy blob.
- Fixed GetBlockBlob missing Content-Range header

## 2019.05 Version 3.0.0-preview

- Initial Release of Azurite V3.<|MERGE_RESOLUTION|>--- conflicted
+++ resolved
@@ -23,10 +23,7 @@
 Table:
 
 - Fixes issues with deleting entities using empty string for RowKey.
-<<<<<<< HEAD
-=======
 - Fixes HTTP 500 causes by continuation token containing non-ASCII. Values are now encoded with base64.
->>>>>>> d8e0b4a9
 
 ## 2021.10 Version 3.14.3
 
