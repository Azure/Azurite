--- conflicted
+++ resolved
@@ -4,14 +4,13 @@
 
 ## Upcoming Release
 
-<<<<<<< HEAD
 Blob:
 
 - Fix validation of Blob SAS token when using the second key for an account in `AZURITE_ACCOUNTS`
-=======
-Table:
+
+Table:
+
 - Fixed the errorCode returned, when malformed Etag is provided for table Update/Delete calls. (issue #2013)
->>>>>>> 0f6a734e
 
 ## 2023.08 Version 3.26.0
 
