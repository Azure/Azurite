# Changelog

> Note. This file includes changes after 3.0.0-preview. For legacy Azurite changes, please goto GitHub [releases](https://github.com/Azure/Azurite/releases).

## Upcoming Release

Table:

- Fixed issue for querying on identifiers starting with underscore.
<<<<<<< HEAD
  Queue:
=======

Queue:
>>>>>>> 71bef22e

- Fixed issue that queue service SAS without start time not work.

## 2023.02 Version 3.22.0

General:

- Bump up service API version to 2021-12-02

Table:

- Fixed issue that True/False in table query will fail the request.
- Fixed an issue: it cannot return result correctly when querying for a table entity with filters including some special characters.
- Fixed issue with decoding URIs from batch request submitted by old Azure Storage SDK.

## 2023.01 Version 3.21.0

General:

- Fixed shared key authentication failure when request uri contains "+"
- Stop accepting new connections and closes existing, idle connections (including keep-alives) without killing requests that are in-flight.

Blob:

- Support Copy Blob From URL API when use different source and destination account (in same Azurite instance).
- Support use of wildcard character to allow all subdomains of a given domain to make requests via CORS
- Add support for user delegation key.

Table:

- Added exit parameter to tests so they don't hang.
- Fixed request not fail on creating an entity without specifying a property value of type DateTimeOffset
- Fixes issues using and querying GUID types.
- Removes odata Timestamp type from entities when accept is set to minimalmetadata.
- Ensures no entities are returned when queries use $top=0.
- Fixes issues querying for binary values.
- Implements new query parsing logic.

## 2022.10 Version 3.20.1

General:

- Bump package version.

## 2022.10 Version 3.20.0

General:

- Make emulator start commands async so that they can be awaited by clients.

Blob:

- Add support for blob batch operation.

Table:

- TimeStamp and Etag use the same high precision value as source.

## 2022.09 Version 3.19.0

General:

- Bump up service API version to 2021-10-04
- Added support for docker image on arm64 architecture.
- Updated Readme by adding account key must be base64 encoded string.

Table:

- Correctly responds with status 202 on merge with non-existent entity.
- Properly differentiate between upsert and update in batch merge and replace.
- Added additional tests via raw REST tests.
- Correctly deletes a table that is a substring of another table.
- Adds Sample Go App to check that Batch responses work for Go SDK.
- Removes extra CRLFs from all serialized Batch responses, adds missing CRLF after Etag header.

## 2022.06 Version 3.18.0

General:

- Bump up service API version to 2021-08-06
- Modified the error messge for invalid API version to make it more actionable.

Blob:

- Fixed issue that startCopyFromURL and copyFromURL API not fail, when request container if-none-match="\*" and dest blob already exist.

Table:

- Reject table batch request bodies exceeding 4MB.
- Fix binary table property validation to be 64K bytes not 32K characters.
- Does not error when table created is a substring of another table.
- Correctly responds with status 404 on patch with non-existant entity.
- Fix pagination when no rowkey in continuation token

## 2022.04 Version 3.17.1

Table:

- Removes commas from RegEx checking key validity.
- Updated property check to handle null property and added regression test.

## 2022.04 Version 3.17.0

General:

- Bump up service API version to 2021-06-08
- Fixed SAS validation failure for version 2020-12-06 and later

Table:

- Fixed empty partition key and row key handling in batch write operations.
- Fixed batch reponse for Go SDK, includes additional CRLF on closure of changesetresponse section.
- Removed query strings from Location and DataServiceId batch response headers.
- Modified the deserialization of batch request for case that a raw / not url encoded % is present in the body.
- Added additional tests and checks for table names on creation.
- Added more granularity and precision to etags.
- Added checks for invalid characters in partition and row keys.
- Rejects entities with string props longer than 32K chars.
- Added check for body length greater than 4MB.

## 2022.02 Version 3.16.0

General:

- Bump up service API version to 2021-04-10
- Ensure the storage location exists, and allow relative paths in the VSCode extension settings that are resolved based on the workspace folder.
- Update Azure CI to use latest image of windows due to deprecation of `vs2017-win2016` image

Blob:

- Fixed issue that startCopyFromURL and copyFromURL API not respect `--disableProductStyleUrl` parameter in parse source Uri.

Queue:

- Fixed issue that queue list result is not in alphabetical order.
- Fixed class name of QueueSASAuthenticator mistakenly named BlobSASAuthenticator.

Table:

- Fixed issues with deleting entities using empty string for RowKey.
- Fixed HTTP 500 causes by continuation token containing non-ASCII. Values are now encoded with base64.
- Fixed a table sas test case failure.
- Added support for batch transaction rollback on error in batch.
- Fixes issues with Whitespacing in Table Queries
- Fixes issue with Edm Type Validation
- Fixes issue when trying to add entity with Boolean or Int32
- Failed table transaction correctly returns 409 Status code
- Refactors tests for Table APIs
- Adds several tests for Table APIs
- Fixes issues for upsert and merge with etag matching
- Allow any valid weak etag even though we know it will fail with a 412
- Added check for table query validity

## 2021.12 Version 3.15.0

General:

- Bump up service API version to 2021-02-12
- Fixed access to secondary location with IP style Uri from JS/.net SDK failure.
- Fixed an issue in Visual Studio Code extension, by changing the Location with relative path, from base on Visual Studio Code installation path, to base on the current opened workspace folder.

Blob:

- Fixed start copy blob fail with `x-ms-access-tier` header and from Archive blob in same account.

## 2021.10 Version 3.14.3

General:

- Added new parameter `--disableProductStyleUrl`, to force parsing storage account from request Uri path, instead of from request Uri host.
- Restored ability to connect to host.docker.internal.

Blob:

- Fixed list blob API "include" query parameter not work when not lower case, by make it case insensitive.
- Supported list container/blob with "include" query parameter as empty string.
- Added more allowed value to list blob request "include" query parameter:'tags', 'versions', 'deletedwithversions', 'immutabilitypolicy', 'legalhold', 'permissions'.
- Added more allowed value to list container request "include" query parameter: 'deleted'.
- Raised 416 when start range is bigger than blob length.
- Fixed issue that duplicated decode rscd, rsce, rscl and rsct of SAS token in input request Uri.

Queue:

- Fixed issue that expired message still can be get, peek, update, delete.

Table:

- Supported basic level of OAuth autentication on Table service.
- Removed extra CRLF from batch transaction response which caused issues for Microsoft.Azure.Cosmos.Table NuGet package.

Table:

- Fixed issue with incorrect results returned when using boolean values in query.
- Fixed issue with incorrect results returned with whitespacing and parens with int64 values in query.

## 2021.9 Version 3.14.2

Blob:

- Supported rscc, rscd, rsce, rscl, rsct query parameters in SAS tokens.
- Fixed Blob_Download API by adding header `x-ms-creation-time` in responds.

Table:

- Added getServiceProperties response.
- Added setServiceProperties response.
- Fixed paged queries across partitions.

## 2021.7 Version 3.14.1

General:

- Added support for generating standalone azurite.exe.

Table:

- Correctly returning the results of paginated queries.
- Added filter support for Query Tables operation.
- Corrected tokenization of queries in table storage.

## 2021.7 Version 3.14.0

General:

- Bump up service API version to 2020-10-02
- Added an example for run Azurite with https in docker in Readme

Blob:

- Fixed SAS-token validation for requests with Content-Encoding/Content-Language headers.
- Return `x-ms-copy-status` header from syncCopyFromURL.
- Fixed continuation token not work correctly when blob names are only number

Table:

- Added test for URI path parser and updated regex to allow for non standard dev store account names.
- Corrected serialization of errors during Entity Group Transactions.
- Corrected entity tests using invalid eTag formats.
- Added support for PATCH Verb in Table Batch Operations / Entity Group Transactions.
- Added /@Element to the odata.metadata response.
- Allowed use of empty string for partitionKey and rowKey on InsertEntity.

## 2021.6 Version 3.13.1

Blob:

- Fixed list containers, get service properties or account properties API failure, when request Uri has a suffix '/' after account name.
- Fixed get system container failure.

## 2021.6 Version 3.13.0

General:

- Bump up Azure Storage service API version to 2020-08-04.
- Updated typescript to 4.2.4.

Blob:

- Added check for invalid container name.

Table:

- Added check for invalid etag format.
- Added tests for invalid etag format.
- Corrected code to support typescript 4.2.4 update.
- Supported Table Service in Visual Studio Code extension.
- Fix an issue that query for Long Int fail in Metadata layer.
- Fix an issue of axios dependency.
- Added check for invalid table name.
- Improved handling of empty strings and strings with multiple spaces for query filters.

## 2021.4 Version 3.12.0

Table:

- Preview of Table Service in npm package and docker image. (Visual Studio Code extension doesn't support Table Service in this release)
- Allow empty RowKey in an entity.
- Fix etag format to be aligned with Azure server.
- Fix delet none exist table error code and error message, to be aligned with Azure server.
- Convert entity properties with type "Edm.DateTime" to UTC time, to be aligned with Azure server.
- Support Batch API.
- Allow complex RowKey and PartitionKey in batch API.
- Add support for replaying requests logged in debug logging.

## 2021.2 Version 3.11.0

- Bump up Azure Storage service API version to 2020-06-12.

Blob:

- Fix an issue that result of blobs enumeration cannot be parsed by Azure SDK for Go.
- Fix an issue that set tier to leased blob not work properly.
- Skip Content-Length check for Append Block if the `--loose` flag is set.
- BlockBlob_StageBlock now checks for Content-MD5 integrity, and will fail if this check does not pass.

## 2020.12 Version 3.10.0

- Bump up Azure Storage service API version to 2020-04-08.
- Add missing Azure Storage service API version 2019-10-10.

Blob:

- Fix an issue that Blob Lease properties are lost when overwrite an existing blob.
- Fix an issue that snapshot time is omitted in get block list.
- Fix an issue that no error throw when clear pages, get page ranges and upload pages with invalid page range.

## 2020.11 Version 3.11.0-table-alpha.1

- First Alpha version of Azurite V3 Table.

## 2020.10 Version 3.9.0

- Bump up Azure Storage service API version to 2020-02-10.
- Update Azurite and Azurite tests to reference Azure Storage SDK v12.
- Add handling of SIGTERM to gracefully stop the docker container.

Blob:

- Add support for async copy blobs across storage accounts within the same Azurite instance.
- Add support for async copy blobs on sql metadata store.
- Add support for blob syncCopyFromURL within same Azurite instance on loki metadata store.
- Allow mixed case characters for blob metadata prefix.
- Fix SqlBlobMetadataStore.getBlockList, to make it fail for non-existent blobs.

## 2020.07 Version 3.8.0

- Bump up Azure Storage service API version to 2019-12-12.
- Support skip request API version check by Azurite configuration parameter `--skipApiVersionCheck`.
- Fixed an issue that list blobs doesn't honor uncommitted include option.
- Updated docker base image to lts-alpine.
- Removed testing certs from docker image.

## 2020.04 Version 3.7.0

- Supported HTTPS endpoint. Specific parameter `azurite --cert server.cert --key server.key` to enable HTTPS mode.
- Supported basic level of OAuth autentication. Specific parameter `azurite --oauth basic` to enable OAuth autentication.

Blob:

- Supported append blob.
- Fixed a bug that stageBlock retry will remove existing block in Loki based implementation.

## 2020.03 Version 3.6.0

- Supported conditional headers.
- Compatible with upper case or lower case of x-ms-sequence-number-action values.
- Fixed issue that x-ms-blob-sequence-number of 0 should be returned for HEAD requests on Page blob.
- Uploading blocks with different lengths of IDs to the same blob will fail.
- Check if block blob exists should fail if blocks are all uncommitted.
- Case sensitive with metadata keys.

## 2020.02 Version 3.5.0

- Bump up Azure Storage service API version to 2019-07-07.
- Added description to clean up Azurite.
- Response for HEAD request will not return body and content-type.

Blob:

- Change the etag format to align with Azure Server behavior.
- Added missing last-modified header for get blob metadata request.

## 2019.12 Version 3.4.0

- Return the list of containers will be in sorted order.
- Fixed a bug that get/download blob snapshot fails.
- Check input request "x-ms-version" Header, only valid version are allowed.
- Fixed a race condition that GC will delete active write extents.
- Force flush data into disk before data upload request returns.
- [Breaking] By default Azurite will block requests with unsupported headers or parameters which may impact data integrity.
  - Skip this by switching to loose mode by Azurite configuration parameter `--loose`.

Blob:

- [Breaking] Azurite updates underline metadata schema which does not compatible with previous versions.
  - This version cannot guarantee compatible with persisted database models file by previous version. Remove previous metadata file and restart Azurite in case any errors.
- List blocks will filter the returned block list with input BlockListingFilter.
- Added support for CORS.
- AllowedHeaders and ExposedHeaders are optional now when setting CORS.
- Added support to create block blob with empty block list.
- Stage block cannot have blockID longer than 64.
- Fix the issue that Copy Blob will overwrite the destination blob Lease status.
- Fix the issue that Change Lease fail when blob lease id only matches the input ProposedLeaseId.
- Fix the issue that UploadPage, ClearPage will fail on leased Page blob, even input correct lease id.
- Update some lease error codes to align with Azure Storage.
- Fixed a bug that set blob tier doesn't work with account SAS.
- Fixed a bug that Azurite Blob service cannot start in Mac as Visual Studio Extension.
- Fixed a bug that persistency location cannot be customized through -l parameter.
- Fixed a bug that GC will remove uncommitted blocks.
- Fixed a bug that download page blob doesn't return content range header.
- Fixed a bug that uncommitted block blob invalid length.
- Fixed a bug that SetHTTPHeaders, SetMetadata won't update blob etag.
- Remove double quotation marks from list blob request returned blob etag, to align with Azure Server behavior.
- Fixed a bug that BlobTierInferred not change to false after SetBlobTier.
- Blocked set tier for page blob which requires premium storage account where Azurite provides standard storage account.
- GetPageRangesDiff API (incremental snapshot) now returns NotImplementedError.
- Fixed a bug that listing containers won't honor prefix with marker when using external metadata database.

Queue:

- AllowedHeaders and ExposedHeaders are optional now when setting CORS.
- Fix Put message fail with max messagettl.
- Updated message size calculation when checking 64KB limitation.

## 2019.11 Version 3.3.0-preview

- Azurite now supports customized account names and keys by environment variable `AZURITE_ACCOUNTS`.
- Improved logging for underlayer operations, such as persistency data read and write operations.
- Handled race condition of GC when sometimes newly created extents will be removed.
- Fixed a bug when uploading blob will fail when md5 header is empty string.
- Fixed a bug when sometimes list containers or blobs doesn't have proper lease status.
- [Breaking] This version cannot guarantee compatible with persisted database models in Azurite workspace used by previous version. Clean Azurite workspace folder and restart Azurite in case any errors. Notice that, data will be lost after cleaning Azurite workspace folder.

Blob:

- Fixed a bug that snapshot blob doesn't honor metadata options.
- Force alphabetical order for list blob results.
- Updated Azure Storage API version to 2019-02-02, and added following new features:
  - Supports new SAS format with blob snapshot.
  - Responses now includes x-ms-client-request-id when client request ID provided in request.
  - Copy Blob and Set Blob Tier APIs support the x-ms-rehydrate-priority.
- Improved container & blob lease implementation.
- Provided SQL based blob metadata store implementation.
- Added GC support for blob SQL metadata store.

Queue:

- Responses now includes x-ms-client-request-id when request provided client request ID.

## 2019.08 Version 3.2.0-preview

- Updated repository link to https to compatible with Visual Studio Code.

Blob:

- Fix listblobs order when filtering by prefix.

Queue:

- Added Azure Storage Queue Service features (API version: 2019-02-02).
- Decoupled persistence layer into service metadata storage and extent file storage.
- Supported Cors and Preflight in Queue service.

## 2019.06 Version 3.1.2-preview

- Integrated Azurite with Visual Studio Code as an extension.
- Added Visual Studio Code extension usage guidelines.
- Added Dockerfile and usage descriptions.
- Fixed an authentication issue when copy blob to override an existing blob with SAS.
- Return 404 for copy blob operation when source blob doesn't exist.
- Fixed an issue that metadata doesn't get copied when copy blob.
- Fixed GetBlockBlob missing Content-Range header

## 2019.05 Version 3.0.0-preview

- Initial Release of Azurite V3.<|MERGE_RESOLUTION|>--- conflicted
+++ resolved
@@ -7,12 +7,8 @@
 Table:
 
 - Fixed issue for querying on identifiers starting with underscore.
-<<<<<<< HEAD
-  Queue:
-=======
-
-Queue:
->>>>>>> 71bef22e
+
+Queue:
 
 - Fixed issue that queue service SAS without start time not work.
 
