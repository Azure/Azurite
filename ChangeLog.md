# Changelog

> Note. This file includes changes after 3.0.0-preview. For legacy Azurite changes, please goto GitHub [releases](https://github.com/Azure/Azurite/releases).

## Upcoming Release

<<<<<<< HEAD
Table :

- added test for URI path parser and updated regex to allow for non standard dev store account names.
=======
## 2021.6 Version 3.13.1

Blob:

- Fixed list containers, get service properties or account properties API failure, when request Uri has a suffix '/' after account name.
- Fixed get system container failure.
>>>>>>> ca7a54c5

## 2021.6 Version 3.13.0

General:

- Bump up Azure Storage service API version to 2020-08-04.
- Updated typescript to 4.2.4.

Blob:

- Added check for invalid container name.

Table:

- Added check for invalid etag format.
- Added tests for invalid etag format.
- Corrected code to support typescript 4.2.4 update.
- Supported Table Service in Visual Studio Code extension.
- Fix an issue that query for Long Int fail in Metadata layer.
- Fix an issue of axios dependency.
- Added check for invalid table name.

## 2021.4 Version 3.12.0

Table:

- Preview of Table Service in npm package and docker image. (Visual Studio Code extension doesn't support Table Service in this release)
- Allow empty RowKey in an entity.
- Fix etag format to be aligned with Azure server.
- Fix delet none exist table error code and error message, to be aligned with Azure server.
- Convert entity properties with type "Edm.DateTime" to UTC time, to be aligned with Azure server.
- Support Batch API.
- Allow complex RowKey and PartitionKey in batch API.
- Add support for replaying requests logged in debug logging.

## 2021.2 Version 3.11.0

- Bump up Azure Storage service API version to 2020-06-12.

Blob:

- Fix an issue that result of blobs enumeration cannot be parsed by Azure SDK for Go.
- Fix an issue that set tier to leased blob not work properly.
- Skip Content-Length check for Append Block if the `--loose` flag is set.

## 2020.12 Version 3.10.0

- Bump up Azure Storage service API version to 2020-04-08.
- Add missing Azure Storage service API version 2019-10-10.

Blob:

- Fix an issue that Blob Lease properties are lost when overwrite an existing blob.
- Fix an issue that snapshot time is omitted in get block list.
- Fix an issue that no error throw when clear pages, get page ranges and upload pages with invalid page range.

## 2020.11 Version 3.11.0-table-alpha.1

- First Alpha version of Azurite V3 Table.

## 2020.10 Version 3.9.0

- Bump up Azure Storage service API version to 2020-02-10.
- Update Azurite and Azurite tests to reference Azure Storage SDK v12.
- Add handling of SIGTERM to gracefully stop the docker container.

Blob:

- Add support for async copy blobs across storage accounts within the same Azurite instance.
- Add support for async copy blobs on sql metadata store.
- Add support for blob syncCopyFromURL within same Azurite instance on loki metadata store.
- Allow mixed case characters for blob metadata prefix.
- Fix SqlBlobMetadataStore.getBlockList, to make it fail for non-existent blobs.

## 2020.07 Version 3.8.0

- Bump up Azure Storage service API version to 2019-12-12.
- Support skip request API version check by Azurite configuration parameter `--skipApiVersionCheck`.
- Fixed an issue that list blobs doesn't honor uncommitted include option.
- Updated docker base image to lts-alpine.
- Removed testing certs from docker image.

## 2020.04 Version 3.7.0

- Supported HTTPS endpoint. Specific parameter `azurite --cert server.cert --key server.key` to enable HTTPS mode.
- Supported basic level of OAuth autentication. Specific parameter `azurite --oauth basic` to enable OAuth autentication.

Blob:

- Supported append blob.
- Fixed a bug that stageBlock retry will remove existing block in Loki based implementation.

## 2020.03 Version 3.6.0

- Supported conditional headers.
- Compatible with upper case or lower case of x-ms-sequence-number-action values.
- Fixed issue that x-ms-blob-sequence-number of 0 should be returned for HEAD requests on Page blob.
- Uploading blocks with different lengths of IDs to the same blob will fail.
- Check if block blob exists should fail if blocks are all uncommitted.
- Case sensitive with metadata keys.

## 2020.02 Version 3.5.0

- Bump up Azure Storage service API version to 2019-07-07.
- Added description to clean up Azurite.
- Response for HEAD request will not return body and content-type.

Blob:

- Change the etag format to align with Azure Server behavior.
- Added missing last-modified header for get blob metadata request.

## 2019.12 Version 3.4.0

- Return the list of containers will be in sorted order.
- Fixed a bug that get/download blob snapshot fails.
- Check input request "x-ms-version" Header, only valid version are allowed.
- Fixed a race condition that GC will delete active write extents.
- Force flush data into disk before data upload request returns.
- [Breaking] By default Azurite will block requests with unsupported headers or parameters which may impact data integrity.
  - Skip this by switching to loose mode by Azurite configuration parameter `--loose`.

Blob:

- [Breaking] Azurite updates underline metadata schema which does not compatible with previous versions.
  - This version cannot guarantee compatible with persisted database models file by previous version. Remove previous metadata file and restart Azurite in case any errors.
- List blocks will filter the returned block list with input BlockListingFilter.
- Added support for CORS.
- AllowedHeaders and ExposedHeaders are optional now when setting CORS.
- Added support to create block blob with empty block list.
- Stage block cannot have blockID longer than 64.
- Fix the issue that Copy Blob will overwrite the destination blob Lease status.
- Fix the issue that Change Lease fail when blob lease id only matches the input ProposedLeaseId.
- Fix the issue that UploadPage, ClearPage will fail on leased Page blob, even input correct lease id.
- Update some lease error codes to align with Azure Storage.
- Fixed a bug that set blob tier doesn't work with account SAS.
- Fixed a bug that Azurite Blob service cannot start in Mac as Visual Studio Extension.
- Fixed a bug that persistency location cannot be customized through -l parameter.
- Fixed a bug that GC will remove uncommitted blocks.
- Fixed a bug that download page blob doesn't return content range header.
- Fixed a bug that uncommitted block blob invalid length.
- Fixed a bug that SetHTTPHeaders, SetMetadata won't update blob etag.
- Remove double quotation marks from list blob request returned blob etag, to align with Azure Server behavior.
- Fixed a bug that BlobTierInferred not change to false after SetBlobTier.
- Blocked set tier for page blob which requires premium storage account where Azurite provides standard storage account.
- GetPageRangesDiff API (incremental snapshot) now returns NotImplementedError.
- Fixed a bug that listing containers won't honor prefix with marker when using external metadata database.

Queue:

- AllowedHeaders and ExposedHeaders are optional now when setting CORS.
- Fix Put message fail with max messagettl.
- Updated message size calculation when checking 64KB limitation.

## 2019.11 Version 3.3.0-preview

- Azurite now supports customized account names and keys by environment variable `AZURITE_ACCOUNTS`.
- Improved logging for underlayer operations, such as persistency data read and write operations.
- Handled race condition of GC when sometimes newly created extents will be removed.
- Fixed a bug when uploading blob will fail when md5 header is empty string.
- Fixed a bug when sometimes list containers or blobs doesn't have proper lease status.
- [Breaking] This version cannot guarantee compatible with persisted database models in Azurite workspace used by previous version. Clean Azurite workspace folder and restart Azurite in case any errors. Notice that, data will be lost after cleaning Azurite workspace folder.

Blob:

- Fixed a bug that snapshot blob doesn't honor metadata options.
- Force alphabetical order for list blob results.
- Updated Azure Storage API version to 2019-02-02, and added following new features:
  - Supports new SAS format with blob snapshot.
  - Responses now includes x-ms-client-request-id when client request ID provided in request.
  - Copy Blob and Set Blob Tier APIs support the x-ms-rehydrate-priority.
- Improved container & blob lease implementation.
- Provided SQL based blob metadata store implementation.
- Added GC support for blob SQL metadata store.

Queue:

- Responses now includes x-ms-client-request-id when request provided client request ID.

## 2019.08 Version 3.2.0-preview

- Updated repository link to https to compatible with Visual Studio Code.

Blob:

- Fix listblobs order when filtering by prefix.

Queue:

- Added Azure Storage Queue Service features (API version: 2019-02-02).
- Decoupled persistence layer into service metadata storage and extent file storage.
- Supported Cors and Preflight in Queue service.

## 2019.06 Version 3.1.2-preview

- Integrated Azurite with Visual Studio Code as an extension.
- Added Visual Studio Code extension usage guidelines.
- Added Dockerfile and usage descriptions.
- Fixed an authentication issue when copy blob to override an existing blob with SAS.
- Return 404 for copy blob operation when source blob doesn't exist.
- Fixed an issue that metadata doesn't get copied when copy blob.
- Fixed GetBlockBlob missing Content-Range header

## 2019.05 Version 3.0.0-preview

- Initial Release of Azurite V3.<|MERGE_RESOLUTION|>--- conflicted
+++ resolved
@@ -4,18 +4,16 @@
 
 ## Upcoming Release
 
-<<<<<<< HEAD
 Table :
 
 - added test for URI path parser and updated regex to allow for non standard dev store account names.
-=======
+
 ## 2021.6 Version 3.13.1
 
 Blob:
 
 - Fixed list containers, get service properties or account properties API failure, when request Uri has a suffix '/' after account name.
 - Fixed get system container failure.
->>>>>>> ca7a54c5
 
 ## 2021.6 Version 3.13.0
 
