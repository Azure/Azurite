--- conflicted
+++ resolved
@@ -84,11 +84,8 @@
     Queue: {
         CREATE_QUEUE: 'CreateQueue',
         DELETE_QUEUE: 'DeleteQueue',
-<<<<<<< HEAD
-        SET_QUEUE_METADATA: 'SetQueueMetadata'
-=======
+        SET_QUEUE_METADATA: 'SetQueueMetadata',
         PUT_MESSAGE: 'PutMessage'
->>>>>>> 150ccd59
     }
 }
 
