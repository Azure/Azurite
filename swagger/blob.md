# Azurite Server Blob

> see https://aka.ms/autorest

```yaml
package-name: azurite-server-blob
title: AzuriteServerBlob
description: Azurite Server for Blob
enable-xml: true
generate-metadata: false
license-header: MICROSOFT_MIT_NO_VERSION
output-folder: ../src/blob/generated
input-file: blob-storage-2021-10-04.json
model-date-time-as-string: true
optional-response-headers: true
enum-types: true
```

## Changes Made to Client Swagger

1. Get container properties can both use get/head, however client swagger only supports get; We can fork a server swagger, rebase to client swagger periodic.

2. Updated blocklisttype for list blob blocks from required to optional.

3. Make "Deleted" and "Snapshot" from required to optional for "BlobItemInternal" model from:

4. Change "Name" definition in "BlobItemInternal" from:
   "Name": {
   "$ref": "#/definitions/BlobName"
   }
   to
   "Name": {
   "type": "string"
   }

5. Add "","deleted" to "ListContainersInclude" enum, add "","tags","versions","deletedwithversions","legalhold","permissions" to "ListBlobsInclude" enum.

6. Add section for "Container_SubmitBatch" operation.

7. Change "Name" definition in "BlobPrefix" from:
   "Name": {
   "$ref": "#/definitions/BlobName"
   }
   to
   "Name": {
   "type": "string"
   }

8. Make `ApiVersionParameter` parameter from required to optional.

9. Add `x-ms-creation-time` to Blob_Download API response.

10. Add "Premium" to "AccessTierRequired" enum and "AccessTierOptional" enum.
    Add "Mutable" to "ImmutabilityPolicyMode" at around line #11994

11. Add spec for: Blob_GetAccountInfoWithHead, Container_GetAccountInfoWithHead and Service_GetAccountInfoWithHead.

12. Change return code from '200' to '202' for service_submitbatch.

13. Change "AllowedHeaders" and "ExposedHeaders" to from required to optional.

14. Remove "Container_Rename" section.

15. Add "x-ms-delete-type-permanent" to "Blob_Delete" API response.

<<<<<<< HEAD
16. Add "x-ms-delete-type-permanent" to "Blob_Delete" API response.
17. Remove 
      "
        {
          "$ref": "#/parameters/ContainerName"
        },
      " and 
      "
        {
          "$ref": "#/parameters/Blob"
        }
      " 
    from parameters of each container/blob operation.
=======
16. Add "Cold" to "AccessTier", "AccessTierRequired", "AccessTierOptional"; and add "rehydrate-pending-to-cold" to "ArchiveStatus". (can be removed when upgrade to new API version.)
>>>>>>> 47b0e907
<|MERGE_RESOLUTION|>--- conflicted
+++ resolved
@@ -63,9 +63,7 @@
 
 15. Add "x-ms-delete-type-permanent" to "Blob_Delete" API response.
 
-<<<<<<< HEAD
-16. Add "x-ms-delete-type-permanent" to "Blob_Delete" API response.
-17. Remove 
+16. Remove 
       "
         {
           "$ref": "#/parameters/ContainerName"
@@ -77,6 +75,5 @@
         }
       " 
     from parameters of each container/blob operation.
-=======
-16. Add "Cold" to "AccessTier", "AccessTierRequired", "AccessTierOptional"; and add "rehydrate-pending-to-cold" to "ArchiveStatus". (can be removed when upgrade to new API version.)
->>>>>>> 47b0e907
+
+17. Add "Cold" to "AccessTier", "AccessTierRequired", "AccessTierOptional"; and add "rehydrate-pending-to-cold" to "ArchiveStatus". (can be removed when upgrade to new API version.)
